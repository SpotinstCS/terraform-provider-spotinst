package spotinst

import (
	"bytes"
	"context"
	"crypto/sha1"
	"encoding/base64"
	"encoding/hex"
	"errors"
	"fmt"
	"log"
	"regexp"
	"strconv"
	"strings"

	"github.com/hashicorp/terraform/helper/hashcode"
	"github.com/hashicorp/terraform/helper/schema"
	"github.com/spotinst/spotinst-sdk-go/service/elastigroup/providers/aws"
	"github.com/spotinst/spotinst-sdk-go/spotinst"
	"github.com/spotinst/spotinst-sdk-go/spotinst/client"
	"github.com/spotinst/spotinst-sdk-go/spotinst/util/stringutil"
)

func resourceSpotinstAWSGroup() *schema.Resource {
	return &schema.Resource{
		Create: resourceSpotinstAWSGroupCreate,
		Read:   resourceSpotinstAWSGroupRead,
		Update: resourceSpotinstAWSGroupUpdate,
		Delete: resourceSpotinstAWSGroupDelete,
		Importer: &schema.ResourceImporter{
			State: schema.ImportStatePassthrough,
		},

		Schema: map[string]*schema.Schema{
			"name": &schema.Schema{
				Type:     schema.TypeString,
				Required: true,
			},

			"description": &schema.Schema{
				Type:     schema.TypeString,
				Required: true,
			},

			"target_capacity": &schema.Schema{
				Type:     schema.TypeInt,
				Optional: true,
			},

			"capacity": &schema.Schema{
				Type:     schema.TypeSet,
				Required: true,
				MaxItems: 1,
				Elem: &schema.Resource{
					Schema: map[string]*schema.Schema{
						"target": &schema.Schema{
							Type:          schema.TypeInt,
							Optional:      true,
							ConflictsWith: []string{"target_capacity"},
						},

						"minimum": &schema.Schema{
							Type:     schema.TypeInt,
							Optional: true,
							Computed: true,
						},

						"maximum": &schema.Schema{
							Type:     schema.TypeInt,
							Optional: true,
							Computed: true,
						},

						"unit": &schema.Schema{
							Type:     schema.TypeString,
							Optional: true,
							Computed: true,
						},
					},
				},
				Set: hashAWSGroupCapacity,
			},

			"strategy": &schema.Schema{
				Type:     schema.TypeSet,
				Required: true,
				MaxItems: 1,
				Elem: &schema.Resource{
					Schema: map[string]*schema.Schema{
						"risk": &schema.Schema{
							Type:     schema.TypeFloat,
							Optional: true,
						},

						"ondemand_count": &schema.Schema{
							Type:     schema.TypeInt,
							Optional: true,
						},

						"availability_vs_cost": &schema.Schema{
							Type:     schema.TypeString,
							Optional: true,
							Computed: true,
						},

						"draining_timeout": &schema.Schema{
							Type:     schema.TypeInt,
							Optional: true,
							Computed: true,
						},

						"utilize_reserved_instances": &schema.Schema{
							Type:     schema.TypeBool,
							Optional: true,
							Computed: true,
						},

						"fallback_to_ondemand": &schema.Schema{
							Type:     schema.TypeBool,
							Optional: true,
							Computed: true,
						},

						"spin_up_time": &schema.Schema{
							Type:     schema.TypeInt,
							Optional: true,
							Computed: true,
						},
					},
				},
				Set: hashAWSGroupStrategy,
			},

			"scheduled_task": &schema.Schema{
				Type:     schema.TypeSet,
				Optional: true,
				Elem: &schema.Resource{
					Schema: map[string]*schema.Schema{
						"is_enabled": &schema.Schema{
							Type:     schema.TypeBool,
							Optional: true,
							Default:  true,
						},

						"task_type": &schema.Schema{
							Type:     schema.TypeString,
							Required: true,
						},

						"frequency": &schema.Schema{
							Type:     schema.TypeString,
							Optional: true,
						},

						"cron_expression": &schema.Schema{
							Type:     schema.TypeString,
							Optional: true,
						},

						"scale_target_capacity": &schema.Schema{
							Type:     schema.TypeInt,
							Optional: true,
						},

						"scale_min_capacity": &schema.Schema{
							Type:     schema.TypeInt,
							Optional: true,
						},

						"scale_max_capacity": &schema.Schema{
							Type:     schema.TypeInt,
							Optional: true,
						},

						"batch_size_percentage": &schema.Schema{
							Type:     schema.TypeInt,
							Optional: true,
						},

						"grace_period": &schema.Schema{
							Type:     schema.TypeInt,
							Optional: true,
						},

						"min_capacity": &schema.Schema{
							Type:     schema.TypeInt,
							Optional: true,
						},

						"max_capacity": &schema.Schema{
							Type:     schema.TypeInt,
							Optional: true,
						},
					},
				},
			},

			"product": &schema.Schema{
				Type:     schema.TypeString,
				Required: true,
				ForceNew: true,
			},

			"instance_types": &schema.Schema{
				Type:     schema.TypeSet,
				Required: true,
				MaxItems: 1,
				Elem: &schema.Resource{
					Schema: map[string]*schema.Schema{
						"ondemand": &schema.Schema{
							Type:     schema.TypeString,
							Required: true,
						},

						"spot": &schema.Schema{
							Type:     schema.TypeList,
							Required: true,
							Elem:     &schema.Schema{Type: schema.TypeString},
						},
					},
				},
			},

			"persistence": &schema.Schema{
				Type:     schema.TypeSet,
				Optional: true,
				Elem: &schema.Resource{
					Schema: map[string]*schema.Schema{
						"persist_root_device": &schema.Schema{
							Type:     schema.TypeBool,
							Optional: true,
						},

						"persist_block_devices": &schema.Schema{
							Type:     schema.TypeBool,
							Optional: true,
						},

						"persist_private_ip": &schema.Schema{
							Type:     schema.TypeBool,
							Optional: true,
						},

						"block_devices_mode": &schema.Schema{
							Type:     schema.TypeString,
							Optional: true,
						},
					},
				},
				Set: hashAWSGroupPersistence,
			},

			"signal": &schema.Schema{
				Type:     schema.TypeSet,
				Optional: true,
				Elem: &schema.Resource{
					Schema: map[string]*schema.Schema{
						"name": &schema.Schema{
							Type:     schema.TypeString,
							Required: true,
						},

						"timeout": &schema.Schema{
							Type:     schema.TypeInt,
							Optional: true,
						},
					},
				},
			},

			"availability_zone": &schema.Schema{
				Type:          schema.TypeSet,
				Optional:      true,
				ConflictsWith: []string{"availability_zones"},
				Elem: &schema.Resource{
					Schema: map[string]*schema.Schema{
						"name": &schema.Schema{
							Type:     schema.TypeString,
							Required: true,
						},

						"subnet_id": &schema.Schema{
							Type:     schema.TypeString,
							Optional: true,
						},
					},
				},
			},

			"availability_zones": &schema.Schema{
				Type:     schema.TypeList,
				Optional: true,
				Elem:     &schema.Schema{Type: schema.TypeString},
			},

			"hot_ebs_volume": &schema.Schema{
				Type:     schema.TypeSet,
				Optional: true,
				Elem: &schema.Resource{
					Schema: map[string]*schema.Schema{
						"device_name": &schema.Schema{
							Type:     schema.TypeString,
							Required: true,
						},

						"volume_ids": &schema.Schema{
							Type:     schema.TypeList,
							Required: true,
							Elem:     &schema.Schema{Type: schema.TypeString},
						},
					},
				},
			},

			"load_balancer": &schema.Schema{
				Type:     schema.TypeSet,
				Optional: true,
				Elem: &schema.Resource{
					Schema: map[string]*schema.Schema{
						"type": &schema.Schema{
							Type:     schema.TypeString,
							Required: true,
						},

						"name": &schema.Schema{
							Type:     schema.TypeString,
							Optional: true,
						},

						"arn": &schema.Schema{
							Type:     schema.TypeString,
							Optional: true,
						},

						"balancer_id": &schema.Schema{
							Type:     schema.TypeString,
							Optional: true,
						},

						"target_set_id": &schema.Schema{
							Type:     schema.TypeString,
							Optional: true,
						},

						"zone_awareness": &schema.Schema{
							Type:     schema.TypeBool,
							Optional: true,
						},

						"auto_weight": &schema.Schema{
							Type:     schema.TypeBool,
							Optional: true,
						},
					},
				},
				Set:           hashAWSGroupLoadBalancer,
				ConflictsWith: []string{"load_balancers"},
			},

			"load_balancers": &schema.Schema{
				Type:          schema.TypeList,
				Optional:      true,
				Elem:          &schema.Schema{Type: schema.TypeString},
				ConflictsWith: []string{"load_balancer"},
			},

			"launch_specification": &schema.Schema{
				Type:     schema.TypeSet,
				Required: true,
				MaxItems: 1,
				Elem: &schema.Resource{
					Schema: map[string]*schema.Schema{
						"load_balancer_names": &schema.Schema{
							Type:       schema.TypeList,
							Optional:   true,
							Elem:       &schema.Schema{Type: schema.TypeString},
							Deprecated: "Attribute `load_balancer_names` is deprecated. Use `load_balancer` instead.",
						},

						"monitoring": &schema.Schema{
							Type:     schema.TypeBool,
							Optional: true,
							Default:  false,
						},

						"ebs_optimized": &schema.Schema{
							Type:     schema.TypeBool,
							Optional: true,
							Computed: true,
						},

						"image_id": &schema.Schema{
							Type:          schema.TypeString,
							Optional:      true,
							ConflictsWith: []string{"image_id"},
						},

						"tenancy": &schema.Schema{
							Type:     schema.TypeString,
							Optional: true,
						},

						"key_pair": &schema.Schema{
							Type:     schema.TypeString,
							Optional: true,
						},

						"health_check_type": &schema.Schema{
							Type:     schema.TypeString,
							Optional: true,
						},

						"health_check_grace_period": &schema.Schema{
							Type:     schema.TypeInt,
							Optional: true,
						},

						"security_group_ids": &schema.Schema{
							Type:     schema.TypeList,
							Required: true,
							Elem:     &schema.Schema{Type: schema.TypeString},
						},

						"user_data": &schema.Schema{
							Type:      schema.TypeString,
							Optional:  true,
							StateFunc: hexStateFunc,
						},

						"shutdown_script": &schema.Schema{
							Type:      schema.TypeString,
							Optional:  true,
							StateFunc: hexStateFunc,
						},

						"iam_role": &schema.Schema{
							Type:       schema.TypeString,
							Optional:   true,
							Deprecated: "Attribute `iam_role` is deprecated. Use `iam_instance_profile` instead.",
						},

						"iam_instance_profile": &schema.Schema{
							Type:     schema.TypeString,
							Optional: true,
						},
					},
				},
			},

			"image_id": &schema.Schema{
				Type:     schema.TypeString,
				Optional: true,
			},

			"elastic_ips": &schema.Schema{
				Type:     schema.TypeList,
				Optional: true,
				Elem:     &schema.Schema{Type: schema.TypeString},
			},

			"tags": &schema.Schema{
				Type:          schema.TypeMap,
				Optional:      true,
				ConflictsWith: []string{"tags_kv"},
			},

			"tags_kv": &schema.Schema{
				Type:     schema.TypeSet,
				Optional: true,
				Elem: &schema.Resource{
					Schema: map[string]*schema.Schema{
						"key": &schema.Schema{
							Type:     schema.TypeString,
							Required: true,
						},

						"value": &schema.Schema{
							Type:     schema.TypeString,
							Required: true,
						},
					},
				},
				Set: hashAWSGroupTagKV,
			},

			"ebs_block_device": &schema.Schema{
				Type:     schema.TypeSet,
				Optional: true,
				Elem: &schema.Resource{
					Schema: map[string]*schema.Schema{
						"delete_on_termination": &schema.Schema{
							Type:     schema.TypeBool,
							Optional: true,
							Computed: true,
						},

						"device_name": &schema.Schema{
							Type:     schema.TypeString,
							Required: true,
						},

						"encrypted": &schema.Schema{
							Type:     schema.TypeBool,
							Optional: true,
							Computed: true,
						},

						"iops": &schema.Schema{
							Type:     schema.TypeInt,
							Optional: true,
						},

						"snapshot_id": &schema.Schema{
							Type:     schema.TypeString,
							Optional: true,
						},

						"volume_size": &schema.Schema{
							Type:     schema.TypeInt,
							Optional: true,
						},

						"volume_type": &schema.Schema{
							Type:     schema.TypeString,
							Optional: true,
							Computed: true,
						},
					},
				},
				Set: hashAWSGroupEBSBlockDevice,
			},

			"ephemeral_block_device": &schema.Schema{
				Type:     schema.TypeSet,
				Optional: true,
				Elem: &schema.Resource{
					Schema: map[string]*schema.Schema{
						"device_name": &schema.Schema{
							Type:     schema.TypeString,
							Required: true,
						},

						"virtual_name": &schema.Schema{
							Type:     schema.TypeString,
							Required: true,
						},
					},
				},
			},

			"network_interface": &schema.Schema{
				Type:     schema.TypeSet,
				Optional: true,
				Elem: &schema.Resource{
					Schema: map[string]*schema.Schema{
						"description": &schema.Schema{
							Type:     schema.TypeString,
							Required: true,
						},

						"device_index": &schema.Schema{
							Type:     schema.TypeInt,
							Required: true,
						},

						"secondary_private_ip_address_count": &schema.Schema{
							Type:     schema.TypeInt,
							Optional: true,
						},

						"associate_public_ip_address": &schema.Schema{
							Type:     schema.TypeBool,
							Optional: true,
						},

						"delete_on_termination": &schema.Schema{
							Type:     schema.TypeBool,
							Optional: true,
							Computed: true,
						},

						"security_group_ids": &schema.Schema{
							Type:     schema.TypeList,
							Optional: true,
							Elem:     &schema.Schema{Type: schema.TypeString},
						},

						"network_interface_id": &schema.Schema{
							Type:     schema.TypeString,
							Optional: true,
						},

						"private_ip_address": &schema.Schema{
							Type:     schema.TypeString,
							Optional: true,
						},

						"subnet_id": &schema.Schema{
							Type:     schema.TypeString,
							Optional: true,
						},
					},
				},
			},

			"scaling_up_policy": scalingPolicySchema(),

			"scaling_down_policy": scalingPolicySchema(),

			"rancher_integration": &schema.Schema{
				Type:     schema.TypeSet,
				Optional: true,
				MaxItems: 1,
				Elem: &schema.Resource{
					Schema: map[string]*schema.Schema{
						"master_host": &schema.Schema{
							Type:     schema.TypeString,
							Required: true,
						},

						"access_key": &schema.Schema{
							Type:     schema.TypeString,
							Required: true,
						},

						"secret_key": &schema.Schema{
							Type:     schema.TypeString,
							Required: true,
						},
					},
				},
			},

			"elastic_beanstalk_integration": &schema.Schema{
				Type:     schema.TypeSet,
				Optional: true,
				MaxItems: 1,
				Elem: &schema.Resource{
					Schema: map[string]*schema.Schema{
						"environment_id": &schema.Schema{
							Type:     schema.TypeString,
							Required: true,
						},
					},
				},
			},

			"ec2_container_service_integration": &schema.Schema{
				Type:     schema.TypeSet,
				Optional: true,
				MaxItems: 1,
				Elem: &schema.Resource{
					Schema: map[string]*schema.Schema{
						"cluster_name": &schema.Schema{
							Type:     schema.TypeString,
							Required: true,
						},

						"autoscale_is_enabled": &schema.Schema{
							Type:     schema.TypeBool,
							Optional: true,
						},

						"autoscale_cooldown": &schema.Schema{
							Type:     schema.TypeInt,
							Optional: true,
						},

						"autoscale_headroom": &schema.Schema{
							Type:     schema.TypeSet,
							Optional: true,
							MaxItems: 1,
							Elem: &schema.Resource{
								Schema: map[string]*schema.Schema{
									"cpu_per_unit": &schema.Schema{
										Type:     schema.TypeInt,
										Optional: true,
									},

									"memory_per_unit": &schema.Schema{
										Type:     schema.TypeInt,
										Optional: true,
									},

									"num_of_units": &schema.Schema{
										Type:     schema.TypeInt,
										Optional: true,
									},
								},
							},
						},

						"autoscale_down": &schema.Schema{
							Type:     schema.TypeSet,
							Optional: true,
							MaxItems: 1,
							Elem: &schema.Resource{
								Schema: map[string]*schema.Schema{
									"evaluation_periods": &schema.Schema{
										Type:     schema.TypeInt,
										Optional: true,
									},
								},
							},
						},
					},
				},
			},

			"kubernetes_integration": &schema.Schema{
				Type:     schema.TypeSet,
				Optional: true,
				MaxItems: 1,
				Elem: &schema.Resource{
					Schema: map[string]*schema.Schema{
						"api_server": &schema.Schema{
							Type:     schema.TypeString,
							Required: true,
						},

						"token": &schema.Schema{
							Type:     schema.TypeString,
							Required: true,
						},

						"autoscale_is_enabled": &schema.Schema{
							Type:     schema.TypeBool,
							Optional: true,
						},

						"autoscale_cooldown": &schema.Schema{
							Type:     schema.TypeInt,
							Optional: true,
						},

						"autoscale_headroom": &schema.Schema{
							Type:     schema.TypeSet,
							Optional: true,
							MaxItems: 1,
							Elem: &schema.Resource{
								Schema: map[string]*schema.Schema{
									"cpu_per_unit": &schema.Schema{
										Type:     schema.TypeInt,
										Optional: true,
									},

									"memory_per_unit": &schema.Schema{
										Type:     schema.TypeInt,
										Optional: true,
									},

									"num_of_units": &schema.Schema{
										Type:     schema.TypeInt,
										Optional: true,
									},
								},
							},
						},

						"autoscale_down": &schema.Schema{
							Type:     schema.TypeSet,
							Optional: true,
							MaxItems: 1,
							Elem: &schema.Resource{
								Schema: map[string]*schema.Schema{
									"evaluation_periods": &schema.Schema{
										Type:     schema.TypeInt,
										Optional: true,
									},
								},
							},
						},
					},
				},
			},

			"mesosphere_integration": &schema.Schema{
				Type:     schema.TypeSet,
				Optional: true,
				MaxItems: 1,
				Elem: &schema.Resource{
					Schema: map[string]*schema.Schema{
						"api_server": &schema.Schema{
							Type:     schema.TypeString,
							Required: true,
						},
					},
				},
			},

			"multai_integration": &schema.Schema{
				Type:     schema.TypeSet,
				Optional: true,
				MaxItems: 1,
				Elem: &schema.Resource{
					Schema: map[string]*schema.Schema{
						"deployment_id": &schema.Schema{
							Type:     schema.TypeString,
							Required: true,
						},
					},
				},
			},

			"codedeploy_integration": &schema.Schema{
				Type:     schema.TypeSet,
				Optional: true,
				MaxItems: 1,
				Elem: &schema.Resource{
					Schema: map[string]*schema.Schema{
						"cleanup_on_failure": &schema.Schema{
							Type:     schema.TypeBool,
							Required: true,
						},

						"terminate_instance_on_failure": &schema.Schema{
							Type:     schema.TypeBool,
							Required: true,
						},

						"deployment_groups": &schema.Schema{
							Type:     schema.TypeSet,
							Required: true,
							Elem: &schema.Resource{
								Schema: map[string]*schema.Schema{
									"application_name": &schema.Schema{
										Type:     schema.TypeString,
										Required: true,
									},

									"deployment_group_name": &schema.Schema{
										Type:     schema.TypeString,
										Required: true,
									},
								},
							},
						},
					},
				},
			},

			"roll_config": &schema.Schema{
				Type:     schema.TypeSet,
				Optional: true,
				MaxItems: 1,
				Elem: &schema.Resource{
					Schema: map[string]*schema.Schema{
						"should_roll": &schema.Schema{
							Type:     schema.TypeBool,
							Required: true,
						},

						"batch_size_percentage": &schema.Schema{
							Type:     schema.TypeInt,
							Required: true,
						},

						"grace_period": &schema.Schema{
							Type:     schema.TypeInt,
							Optional: true,
							Default:  -1,
						},

						"health_check_type": &schema.Schema{
							Type:     schema.TypeString,
							Optional: true,
						},
					},
				},
			},
		},
	}
}

func scalingPolicySchema() *schema.Schema {
	return &schema.Schema{
		Type:     schema.TypeSet,
		Optional: true,
		Elem: &schema.Resource{
			Schema: map[string]*schema.Schema{
				"policy_name": &schema.Schema{
					Type:     schema.TypeString,
					Required: true,
				},

				"metric_name": &schema.Schema{
					Type:     schema.TypeString,
					Required: true,
				},

				"statistic": &schema.Schema{
					Type:     schema.TypeString,
					Required: true,
				},

				"unit": &schema.Schema{
					Type:     schema.TypeString,
					Required: true,
				},

				"threshold": &schema.Schema{
					Type:     schema.TypeFloat,
					Required: true,
				},

				"adjustment": &schema.Schema{
					Type:     schema.TypeInt,
					Optional: true,
				},

				"adjustment_expression": &schema.Schema{
					Type:     schema.TypeString,
					Optional: true,
				},

				"min_target_capacity": &schema.Schema{
					Type:     schema.TypeInt,
					Optional: true,
				},

				"max_target_capacity": &schema.Schema{
					Type:     schema.TypeInt,
					Optional: true,
				},

				"namespace": &schema.Schema{
					Type:     schema.TypeString,
					Required: true,
				},

				"operator": &schema.Schema{
					Type:     schema.TypeString,
					Optional: true,
					Computed: true,
				},

				"evaluation_periods": &schema.Schema{
					Type:     schema.TypeInt,
					Required: true,
				},

				"period": &schema.Schema{
					Type:     schema.TypeInt,
					Required: true,
				},

				"cooldown": &schema.Schema{
					Type:     schema.TypeInt,
					Required: true,
				},

				"dimensions": &schema.Schema{
					Type:     schema.TypeMap,
					Optional: true,
				},

				"minimum": &schema.Schema{
					Type:     schema.TypeString,
					Optional: true,
				},

				"maximum": &schema.Schema{
					Type:     schema.TypeString,
					Optional: true,
				},

				"target": &schema.Schema{
					Type:     schema.TypeString,
					Optional: true,
				},

				"action_type": &schema.Schema{
					Type:     schema.TypeString,
					Optional: true,
				},
			},
		},
		Set: hashAWSGroupScalingPolicy,
	}
}

//region CRUD methods

func resourceSpotinstAWSGroupCreate(d *schema.ResourceData, meta interface{}) error {
	client := meta.(*Client)
	newAWSGroup, err := buildAWSGroupOpts(d, meta)
	if err != nil {
		return err
	}
	log.Printf("[DEBUG] Group create configuration: %s", stringutil.Stringify(newAWSGroup))
	input := &aws.CreateGroupInput{Group: newAWSGroup}
	resp, err := client.elastigroup.CloudProviderAWS().Create(context.Background(), input)
	if err != nil {
		return fmt.Errorf("failed to create group: %s", err)
	}
	d.SetId(spotinst.StringValue(resp.Group.ID))
	log.Printf("[INFO] AWSGroup created successfully: %s", d.Id())
	return resourceSpotinstAWSGroupRead(d, meta)
}

// ErrCodeGroupNotFound for service response error code
// "GROUP_DOESNT_EXIST".
const ErrCodeGroupNotFound = "GROUP_DOESNT_EXIST"

func resourceSpotinstAWSGroupRead(d *schema.ResourceData, meta interface{}) error {
	input := &aws.ReadGroupInput{GroupID: spotinst.String(d.Id())}
	resp, err := meta.(*Client).elastigroup.CloudProviderAWS().Read(context.Background(), input)
	if err != nil {
		// If the group was not found, return nil so that we can show
		// that the group is gone.
		if errs, ok := err.(client.Errors); ok && len(errs) > 0 {
			for _, err := range errs {
				if err.Code == ErrCodeGroupNotFound {
					d.SetId("")
					return nil
				}
			}
		}

		// Some other error, report it.
		return fmt.Errorf("failed to read group: %s", err)
	}

	// If nothing was found, then return no state.
	if resp.Group == nil {
		d.SetId("")
		return nil
	}

	g := resp.Group
	d.Set("name", g.Name)
	d.Set("description", g.Description)
	d.Set("product", g.Compute.Product)
	d.Set("elastic_ips", g.Compute.ElasticIPs)

	// Set capacity.

	if g.Capacity != nil {
		targetCapacitySetInCapacity := true
		if v, ok := d.GetOk("target_capacity"); ok && v != nil {
			targetCapacitySetInCapacity = false
		}
		if err := d.Set("capacity", flattenAWSGroupCapacity(g.Capacity, targetCapacitySetInCapacity)); err != nil {
			return fmt.Errorf("failed to set capacity onfiguration: %#v", err)
		}
	}

	// Set Target Capacity.
	if g.Capacity.Target != nil {
		if v, ok := d.GetOk("target_capacity"); ok && v != nil {
			d.Set("target_capacity", g.Capacity.Target)
		}
	}

	if g.Strategy != nil {
		if err := d.Set("strategy", flattenAWSGroupStrategy(g.Strategy)); err != nil {
			return fmt.Errorf("failed to set strategy configuration: %#v", err)
		}

		// Set signals.
		if g.Strategy.Signals != nil {
			if err := d.Set("signal", flattenAWSGroupSignals(g.Strategy.Signals)); err != nil {
				return fmt.Errorf("failed to set signals configuration: %#v", err)
			}
		} else {
			d.Set("signal", []*aws.ScalingPolicy{})
		}

		if g.Strategy.Persistence != nil {
			if err := d.Set("persistence", flattenAWSGroupPersistence(g.Strategy.Persistence)); err != nil {
				return fmt.Errorf("failed to set persistence configuration: %#v", err)
			}
		}
	}

	if g.Scaling != nil {
		// Set scaling up policies.
		if g.Scaling.Up != nil {
			if err := d.Set("scaling_up_policy", flattenAWSGroupScalingPolicies(g.Scaling.Up)); err != nil {
				return fmt.Errorf("failed to set scaling up policies configuration: %#v", err)
			}
		} else {
			d.Set("scaling_up_policy", []*aws.ScalingPolicy{})
		}

		// Set scaling down policies.
		if g.Scaling.Down != nil {
			if err := d.Set("scaling_down_policy", flattenAWSGroupScalingPolicies(g.Scaling.Down)); err != nil {
				return fmt.Errorf("failed to set scaling down policies configuration: %#v", err)
			}
		} else {
			d.Set("scaling_down_policy", []*aws.ScalingPolicy{})
		}

	}

	if g.Scheduling != nil {
		// Set scheduled tasks.
		if g.Scheduling.Tasks != nil {
			if err := d.Set("scheduled_task", flattenAWSGroupScheduledTasks(g.Scheduling.Tasks)); err != nil {
				return fmt.Errorf("failed to set scheduled tasks configuration: %#v", err)
			}
		} else {
			d.Set("scheduled_task", []*aws.Task{})
		}

	}

	// Set launch specification.
	if g.Compute.LaunchSpecification != nil {
		// Check if image ID is set in launch spec
		imageIDSetInLaunchSpec := true
		if v, ok := d.GetOk("image_id"); ok && v != nil {
			imageIDSetInLaunchSpec = false
		}
		if err := d.Set("launch_specification", flattenAWSGroupLaunchSpecification(g.Compute.LaunchSpecification, imageIDSetInLaunchSpec)); err != nil {
			return fmt.Errorf("failed to set launch specification configuration: %#v", err)
		}
	}

	// Set image ID.
	if g.Compute.LaunchSpecification.ImageID != nil {
		if v, ok := d.GetOk("image_id"); ok && v != nil {
			d.Set("image_id", g.Compute.LaunchSpecification.ImageID)
		}
	}

	// Set load balancers.
	if g.Compute.LaunchSpecification.LoadBalancersConfig != nil {
		if v, ok := d.GetOk("load_balancer"); ok && v != nil {
			if err := d.Set("load_balancer", flattenAWSGroupLoadBalancers(g.Compute.LaunchSpecification.LoadBalancersConfig.LoadBalancers)); err != nil {
				return fmt.Errorf("failed to set load balancers configuration: %#v", err)
			}
		}
	} else {
		d.Set("load_balancer", []*aws.LoadBalancer{})
	}

	// Set EBS volume pool.
	if g.Compute.EBSVolumePool != nil {
		if err := d.Set("hot_ebs_volume", flattenAWSGroupEBSVolumePool(g.Compute.EBSVolumePool)); err != nil {
			return fmt.Errorf("failed to set EBS volume pool configuration: %#v", err)
		}
	} else {
		d.Set("hot_ebs_volume", []*aws.EBSVolume{})
	}

	// Set network interfaces.
	if g.Compute.LaunchSpecification.NetworkInterfaces != nil {
		if err := d.Set("network_interface", flattenAWSGroupNetworkInterfaces(g.Compute.LaunchSpecification.NetworkInterfaces)); err != nil {
			return fmt.Errorf("failed to set network interfaces configuration: %#v", err)
		}
	} else {
		d.Set("network_interface", []*aws.NetworkInterface{})
	}

	// Set block devices.
	if g.Compute.LaunchSpecification.BlockDeviceMappings != nil {
		if err := d.Set("ebs_block_device", flattenAWSGroupEBSBlockDevices(g.Compute.LaunchSpecification.BlockDeviceMappings)); err != nil {
			return fmt.Errorf("failed to set EBS block devices configuration: %#v", err)
		}
		if err := d.Set("ephemeral_block_device", flattenAWSGroupEphemeralBlockDevices(g.Compute.LaunchSpecification.BlockDeviceMappings)); err != nil {
			return fmt.Errorf("failed to set Ephemeral block devices configuration: %#v", err)
		}
	} else {
		d.Set("ebs_block_device", []*aws.BlockDeviceMapping{})
		d.Set("ephemeral_block_device", []*aws.BlockDeviceMapping{})
	}

	if g.Integration != nil {
		// Set Rancher integration.
		if g.Integration.Rancher != nil {
			if err := d.Set("rancher_integration", flattenAWSGroupRancherIntegration(g.Integration.Rancher)); err != nil {
				return fmt.Errorf("failed to set Rancher configuration: %#v", err)
			}
		} else {
			d.Set("rancher_integration", []*aws.RancherIntegration{})
		}

		// Set Elastic Beanstalk integration.
		if g.Integration.ElasticBeanstalk != nil {
			if err := d.Set("elastic_beanstalk_integration", flattenAWSGroupElasticBeanstalkIntegration(g.Integration.ElasticBeanstalk)); err != nil {
				return fmt.Errorf("failed to set Elastic Beanstalk configuration: %#v", err)
			}
		} else {
			d.Set("elastic_beanstalk_integration", []*aws.ElasticBeanstalkIntegration{})
		}

		// Set Mesosphere integration.
		if g.Integration.Mesosphere != nil {
			if err := d.Set("mesosphere_integration", flattenAWSGroupMesosphereIntegration(g.Integration.Mesosphere)); err != nil {
				return fmt.Errorf("failed to set Mesosphere configuration: %#v", err)
			}
		} else {
			d.Set("mesosphere_integration", []*aws.MesosphereIntegration{})
		}

		// Set Multai integration.
		if g.Integration.Multai != nil {
			if err := d.Set("multai_integration", flattenAWSGroupMultaiIntegration(g.Integration.Multai)); err != nil {
				return fmt.Errorf("failed to set Multai configuration: %#v", err)
			}
		} else {
			d.Set("multai_integration", []*aws.MultaiIntegration{})
		}

		// Set CodeDeploy integration.
		if g.Integration.CodeDeploy != nil {
			if err := d.Set("codedeploy_integration", flattenAWSGroupCodeDeployIntegration(g.Integration.CodeDeploy)); err != nil {
				return fmt.Errorf("failed to set CodeDeploy configuration: %#v", err)
			}
		} else {
			d.Set("codedeploy_integration", []*aws.CodeDeployIntegration{})
		}
	}

	return nil
}

func resourceSpotinstAWSGroupUpdate(d *schema.ResourceData, meta interface{}) error {
	client := meta.(*Client)
	group := &aws.Group{}
	group.SetId(spotinst.String(d.Id()))
	update := false
	nullify := true

	if d.HasChange("name") {
		group.SetName(spotinst.String(d.Get("name").(string)))
		update = true
	}

	if d.HasChange("description") {
		group.SetDescription(spotinst.String(d.Get("description").(string)))
		update = true
	}

	if d.HasChange("capacity") {
		if v, ok := d.GetOk("capacity"); ok {
			if capacity, err := expandAWSGroupCapacity(v, nullify, true); err != nil {
				return err
			} else {
				group.SetCapacity(capacity)
				update = true
			}
		}
	}

	if d.HasChange("target_capacity") {
		if v, ok := d.GetOk("target_capacity"); ok {
			if group.Capacity == nil {
				newCapacity := &aws.Capacity{}
				group.SetCapacity(newCapacity)
			}
			group.Capacity.SetTarget(spotinst.Int(v.(int)))
			update = true
		}
	}

	if d.HasChange("strategy") {
		if v, ok := d.GetOk("strategy"); ok {
			if strategy, err := expandAWSGroupStrategy(v, nullify); err != nil {
				return err
			} else {
				group.SetStrategy(strategy)
				if v, ok := d.GetOk("signal"); ok {
					if signals, err := expandAWSGroupSignals(v, nullify); err != nil {
						return err
					} else {
						group.Strategy.SetSignals(signals)
					}
				}
				update = true
			}
		}
	}

	if d.HasChange("launch_specification") {
		if v, ok := d.GetOk("launch_specification"); ok {
			lc, err := expandAWSGroupLaunchSpecification(v, true)
			if err != nil {
				return err
			}
			if group.Compute == nil {
				group.SetCompute(&aws.Compute{})
			}
			group.Compute.SetLaunchSpecification(lc)
			update = true
		}
	}

	if d.HasChange("image_id") {
		if d.Get("image_id") != nil && d.Get("image_id") != "" {
			if group.Compute == nil {
				group.SetCompute(&aws.Compute{})
			}
			if group.Compute.LaunchSpecification == nil {
				group.Compute.SetLaunchSpecification(&aws.LaunchSpecification{})
			}
			group.Compute.LaunchSpecification.SetImageId(spotinst.String(d.Get("image_id").(string)))
			update = true
		}
	}

	if d.HasChange("load_balancer") {
		if v, ok := d.GetOk("load_balancer"); ok {
			if lbs, err := expandAWSGroupLoadBalancer(v, nullify); err != nil {
				return err
			} else {
				if group.Compute == nil {
					group.SetCompute(&aws.Compute{})
				}
				if group.Compute.LaunchSpecification == nil {
					group.Compute.SetLaunchSpecification(&aws.LaunchSpecification{})
				}
				if group.Compute.LaunchSpecification.LoadBalancersConfig == nil {
					group.Compute.LaunchSpecification.SetLoadBalancersConfig(&aws.LoadBalancersConfig{})
					group.Compute.LaunchSpecification.LoadBalancersConfig.SetLoadBalancers(lbs)
					update = true
				}
			}
		} else {
			if group.Compute == nil {
				group.SetCompute(&aws.Compute{})
			}
			if group.Compute.LaunchSpecification == nil {
				group.Compute.SetLaunchSpecification(&aws.LaunchSpecification{})
			}
			if group.Compute.LaunchSpecification.LoadBalancersConfig == nil {
				group.Compute.LaunchSpecification.SetLoadBalancersConfig(&aws.LoadBalancersConfig{})
			}
			group.Compute.LaunchSpecification.LoadBalancersConfig.SetLoadBalancers(nil)
			update = true
		}
	}

	if d.HasChange("load_balancers") {
		if v, ok := d.GetOk("load_balancers"); ok {
			if lbs, err := expandAWSGroupLoadBalancers(v, nullify); err != nil {
				return err
			} else {
				if group.Compute == nil {
					group.SetCompute(&aws.Compute{})
				}
				if group.Compute.LaunchSpecification == nil {
					group.Compute.SetLaunchSpecification(&aws.LaunchSpecification{})
				}
				if group.Compute.LaunchSpecification.LoadBalancersConfig == nil {
					group.Compute.LaunchSpecification.SetLoadBalancersConfig(&aws.LoadBalancersConfig{})
					group.Compute.LaunchSpecification.LoadBalancersConfig.SetLoadBalancers(lbs)
					update = true
				}
			}
		} else {
			if group.Compute == nil {
				group.SetCompute(&aws.Compute{})
			}
			if group.Compute.LaunchSpecification == nil {
				group.Compute.SetLaunchSpecification(&aws.LaunchSpecification{})
			}
			if group.Compute.LaunchSpecification.LoadBalancersConfig == nil {
				group.Compute.LaunchSpecification.SetLoadBalancersConfig(&aws.LoadBalancersConfig{})
			}
			group.Compute.LaunchSpecification.LoadBalancersConfig.SetLoadBalancers(nil)
			update = true
		}
	}

	var blockDevicesExpanded bool

	if d.HasChange("ebs_block_device") {
		if v, ok := d.GetOk("ebs_block_device"); ok {
			if devices, err := expandAWSGroupEBSBlockDevices(v, nullify); err != nil {
				return err
			} else {
				if group.Compute == nil {
					group.SetCompute(&aws.Compute{})
				}
				if group.Compute.LaunchSpecification == nil {
					group.Compute.SetLaunchSpecification(&aws.LaunchSpecification{})
				}
				if len(group.Compute.LaunchSpecification.BlockDeviceMappings) > 0 {
					group.Compute.LaunchSpecification.SetBlockDeviceMappings(append(group.Compute.LaunchSpecification.BlockDeviceMappings, devices...))
				} else {
					if v, ok := d.GetOk("ephemeral_block_device"); ok {
						if ephemeral, err := expandAWSGroupEphemeralBlockDevices(v, nullify); err != nil {
							return err
						} else {
							devices = append(devices, ephemeral...)
							blockDevicesExpanded = true
						}
					}
					group.Compute.LaunchSpecification.SetBlockDeviceMappings(devices)
				}
				update = true
			}
		} else {
			if group.Compute == nil {
				group.SetCompute(&aws.Compute{})
			}
			if group.Compute.LaunchSpecification == nil {
				group.Compute.SetLaunchSpecification(&aws.LaunchSpecification{})
			}
			group.Compute.LaunchSpecification.SetBlockDeviceMappings(nil)
			update = true
		}
	}

	if d.HasChange("ephemeral_block_device") && !blockDevicesExpanded {
		if v, ok := d.GetOk("ephemeral_block_device"); ok {
			if devices, err := expandAWSGroupEphemeralBlockDevices(v, nullify); err != nil {
				return err
			} else {
				if group.Compute == nil {
					group.SetCompute(&aws.Compute{})
				}
				if group.Compute.LaunchSpecification == nil {
					group.Compute.SetLaunchSpecification(&aws.LaunchSpecification{})
				}
				if len(group.Compute.LaunchSpecification.BlockDeviceMappings) > 0 {
					group.Compute.LaunchSpecification.SetBlockDeviceMappings(append(group.Compute.LaunchSpecification.BlockDeviceMappings, devices...))
				} else {
					if v, ok := d.GetOk("ebs_block_device"); ok {
						if ebs, err := expandAWSGroupEBSBlockDevices(v, nullify); err != nil {
							return err
						} else {
							devices = append(devices, ebs...)
						}
					}
					group.Compute.LaunchSpecification.SetBlockDeviceMappings(devices)
				}
				update = true
			}
		}
	}

	if d.HasChange("network_interface") {
		if v, ok := d.GetOk("network_interface"); ok {
			if interfaces, err := expandAWSGroupNetworkInterfaces(v, nullify); err != nil {
				return err
			} else {
				if group.Compute == nil {
					group.SetCompute(&aws.Compute{})
				}
				if group.Compute.LaunchSpecification == nil {
					group.Compute.SetLaunchSpecification(&aws.LaunchSpecification{})
				}
				group.Compute.LaunchSpecification.SetNetworkInterfaces(interfaces)
				update = true
			}
		} else {
			if group.Compute == nil {
				group.SetCompute(&aws.Compute{})
			}
			if group.Compute.LaunchSpecification == nil {
				group.Compute.SetLaunchSpecification(&aws.LaunchSpecification{})
			}
			group.Compute.LaunchSpecification.SetNetworkInterfaces(nil)
			update = true
		}
	}

	if d.HasChange("availability_zone") {
		if v, ok := d.GetOk("availability_zone"); ok {
			if zones, err := expandAWSGroupAvailabilityZones(v, nullify); err != nil {
				return err
			} else {
				if group.Compute == nil {
					group.SetCompute(&aws.Compute{})
				}
				group.Compute.SetAvailabilityZones(zones)
				update = true
			}
		}
	}

	if d.HasChange("availability_zones") {
		if v, ok := d.GetOk("availability_zones"); ok {
			if zones, err := expandAWSGroupAvailabilityZonesSlice(v, nullify); err != nil {
				return err
			} else {
				if group.Compute == nil {
					group.SetCompute(&aws.Compute{})
				}
				group.Compute.SetAvailabilityZones(zones)
				update = true
			}
		}
	}

	if d.HasChange("hot_ebs_volume") {
		if v, ok := d.GetOk("hot_ebs_volume"); ok {
			if ebsVolumePool, err := expandAWSGroupEBSVolumePool(v, nullify); err != nil {
				return err
			} else {
				if group.Compute == nil {
					group.SetCompute(&aws.Compute{})
				}
				group.Compute.SetEBSVolumePool(ebsVolumePool)
				update = true
			}
		} else {
			group.Compute.SetEBSVolumePool(nil)
			update = true
		}
	}

	if d.HasChange("signal") {
		if v, ok := d.GetOk("signal"); ok {
			if signals, err := expandAWSGroupSignals(v, nullify); err != nil {
				return err
			} else {
				if group.Strategy == nil {
					group.SetStrategy(&aws.Strategy{})
				}
				group.Strategy.SetSignals(signals)
				update = true
			}
		} else {
			if group.Strategy == nil {
				group.SetStrategy(&aws.Strategy{})
			}
			group.Strategy.SetSignals(nil)
			update = true
		}
	}

	if d.HasChange("instance_types") {
		if v, ok := d.GetOk("instance_types"); ok {
			if types, err := expandAWSGroupInstanceTypes(v, nullify); err != nil {
				return err
			} else {
				if group.Compute == nil {
					group.SetCompute(&aws.Compute{})
				}
				group.Compute.SetInstanceTypes(types)
				update = true
			}
		}
	}

	if d.HasChange("tags") {
		if v, ok := d.GetOk("tags"); ok {
			if tags, err := expandAWSGroupTags(v, nullify); err != nil {
				return err
			} else {
				if group.Compute == nil {
					group.SetCompute(&aws.Compute{})
				}
				if group.Compute.LaunchSpecification == nil {
					group.Compute.SetLaunchSpecification(&aws.LaunchSpecification{})
				}
				group.Compute.LaunchSpecification.SetTags(tags)
				update = true
			}
		} else {
			if _, ok := d.GetOk("tags_kv"); !ok {
				if group.Compute == nil {
					group.SetCompute(&aws.Compute{})
				}
				if group.Compute.LaunchSpecification == nil {
					group.Compute.SetLaunchSpecification(&aws.LaunchSpecification{})
				}
				group.Compute.LaunchSpecification.SetTags(nil)
				update = true
			}
		}
	}

	if d.HasChange("tags_kv") {
		if v, ok := d.GetOk("tags_kv"); ok {
			if tags, err := expandAWSGroupTagsKV(v, nullify); err != nil {
				return err
			} else {
				if group.Compute == nil {
					group.SetCompute(&aws.Compute{})
				}
				if group.Compute.LaunchSpecification == nil {
					group.Compute.SetLaunchSpecification(&aws.LaunchSpecification{})
				}
				group.Compute.LaunchSpecification.SetTags(tags)
				update = true
			}
		} else {
			if group.Compute == nil {
				group.SetCompute(&aws.Compute{})
			}
			if group.Compute.LaunchSpecification == nil {
				group.Compute.SetLaunchSpecification(&aws.LaunchSpecification{})
			}
			group.Compute.LaunchSpecification.SetTags(nil)
			update = true
		}
	}

	if d.HasChange("elastic_ips") {
		if v, ok := d.GetOk("elastic_ips"); ok {
			if eips, err := expandAWSGroupElasticIPs(v, nullify); err != nil {
				return err
			} else {
				if group.Compute == nil {
					group.SetCompute(&aws.Compute{})
				}
				group.Compute.SetElasticIPs(eips)
				update = true
			}
		} else {
			if group.Compute == nil {
				group.SetCompute(&aws.Compute{})
			}
			group.Compute.SetElasticIPs(nil)
			update = true
		}
	}

	if d.HasChange("scheduled_task") {
		if v, ok := d.GetOk("scheduled_task"); ok {
			if tasks, err := expandAWSGroupScheduledTasks(v, nullify); err != nil {
				return err
			} else {
				if group.Scheduling == nil {
					group.SetScheduling(&aws.Scheduling{})
				}
				group.Scheduling.SetTasks(tasks)
				update = true
			}
		} else {
			if group.Scheduling == nil {
				group.SetScheduling(&aws.Scheduling{})
			}
			group.Scheduling.SetTasks(nil)
			update = true
		}
	}

	if d.HasChange("persistence") {
		if v, ok := d.GetOk("persistence"); ok {
			if persistence, err := expandAWSGroupPersistence(v, nullify); err != nil {
				return err
			} else {
				if group.Strategy == nil {
					group.SetStrategy(&aws.Strategy{})
				}
				if group.Strategy.Persistence == nil {
					group.Strategy.SetPersistence(&aws.Persistence{})
				}
				group.Strategy.SetPersistence(persistence)
				update = true
			}
		} else {
			if group.Strategy == nil {
				group.SetStrategy(&aws.Strategy{})
			}
			group.Strategy.SetPersistence(nil)
			update = true
		}
	}

	if d.HasChange("scaling_up_policy") {
		if v, ok := d.GetOk("scaling_up_policy"); ok {
			if policies, err := expandAWSGroupScalingPolicies(v, nullify); err != nil {
				return err
			} else {
				if group.Scaling == nil {
					group.SetScaling(&aws.Scaling{})
				}
				group.Scaling.SetUp(policies)
				update = true
			}
		} else {
			if group.Scaling == nil {
				group.SetScaling(&aws.Scaling{})
			}
			group.Scaling.SetUp(nil)
			update = true
		}
	}

	if d.HasChange("scaling_down_policy") {
		if v, ok := d.GetOk("scaling_down_policy"); ok {
			if policies, err := expandAWSGroupScalingPolicies(v, nullify); err != nil {
				return err
			} else {
				if group.Scaling == nil {
					group.SetScaling(&aws.Scaling{})
				}
				group.Scaling.SetDown(policies)
				update = true
			}
		} else {
			if group.Scaling == nil {
				group.SetScaling(&aws.Scaling{})
			}
			group.Scaling.SetDown(nil)
			update = true
		}
	}

	if d.HasChange("rancher_integration") {
		if v, ok := d.GetOk("rancher_integration"); ok {
			if integration, err := expandAWSGroupRancherIntegration(v, nullify); err != nil {
				return err
			} else {
				if group.Integration == nil {
					group.SetIntegration(&aws.Integration{})
				}
				group.Integration.SetRancher(integration)
				update = true
			}
		} else {
			if group.Integration == nil {
				group.SetIntegration(&aws.Integration{})
			}
			group.Integration.SetRancher(nil)
			update = true
		}
	}

	if d.HasChange("elastic_beanstalk_integration") {
		if v, ok := d.GetOk("elastic_beanstalk_integration"); ok {
			if integration, err := expandAWSGroupElasticBeanstalkIntegration(v, nullify); err != nil {
				return err
			} else {
				if group.Integration == nil {
					group.SetIntegration(&aws.Integration{})
				}
				group.Integration.SetElasticBeanstalk(integration)
				update = true
			}
		} else {
			if group.Integration == nil {
				group.SetIntegration(&aws.Integration{})
			}
			group.Integration.SetElasticBeanstalk(nil)
			update = true
		}
	}

	if d.HasChange("ec2_container_service_integration") {
		if v, ok := d.GetOk("ec2_container_service_integration"); ok {
			if integration, err := expandAWSGroupEC2ContainerServiceIntegration(v, nullify); err != nil {
				return err
			} else {
				if group.Integration == nil {
					group.SetIntegration(&aws.Integration{})
				}
				group.Integration.SetEC2ContainerService(integration)
				update = true
			}
		} else {
			if group.Integration == nil {
				group.SetIntegration(&aws.Integration{})
			}
			group.Integration.SetEC2ContainerService(nil)
			update = true
		}
	}

	if d.HasChange("kubernetes_integration") {
		if v, ok := d.GetOk("kubernetes_integration"); ok {
			if integration, err := expandAWSGroupKubernetesIntegration(v, nullify); err != nil {
				return err
			} else {
				if group.Integration == nil {
					group.SetIntegration(&aws.Integration{})
				}
				group.Integration.SetKubernetes(integration)
				update = true
			}
		} else {
			if group.Integration == nil {
				group.SetIntegration(&aws.Integration{})
			}
			group.Integration.SetKubernetes(nil)
			update = true
		}
	}

	if d.HasChange("mesosphere_integration") {
		if v, ok := d.GetOk("mesosphere_integration"); ok {
			if integration, err := expandAWSGroupMesosphereIntegration(v, nullify); err != nil {
				return err
			} else {
				if group.Integration == nil {
					group.SetIntegration(&aws.Integration{})
				}
				group.Integration.SetMesosphere(integration)
				update = true
			}
		} else {
			if group.Integration == nil {
				group.SetIntegration(&aws.Integration{})
			}
			group.Integration.SetMesosphere(nil)
			update = true
		}
	}

	if d.HasChange("multai_integration") {
		if v, ok := d.GetOk("multai_integration"); ok {
			if integration, err := expandAWSGroupMultaiIntegration(v, nullify); err != nil {
				return err
			} else {
				if group.Integration == nil {
					group.SetIntegration(&aws.Integration{})
				}
				group.Integration.SetMultai(integration)
				update = true
			}
		} else {
			if group.Integration == nil {
				group.SetIntegration(&aws.Integration{})
			}
			group.Integration.SetMultai(nil)
			update = true
		}
	}

	if d.HasChange("codedeploy_integration") {
		if v, ok := d.GetOk("codedeploy_integration"); ok {
			if integration, err := expandAWSGroupCodeDeployIntegration(v, nullify); err != nil {
				return err
			} else {
				if group.Integration == nil {
					group.SetIntegration(&aws.Integration{})
				}
				group.Integration.SetCodeDeploy(integration)
				update = true
			}
		} else {
			if group.Integration == nil {
				group.SetIntegration(&aws.Integration{})
			}
			group.Integration.SetCodeDeploy(nil)
			update = true
		}
	}

	if update {
		log.Printf("[DEBUG] Group update configuration: %s", stringutil.Stringify(group))
		input := &aws.UpdateGroupInput{Group: group}
		if _, err := client.elastigroup.CloudProviderAWS().Update(context.Background(), input); err != nil {
			return fmt.Errorf("failed to update group %s: %s", d.Id(), err)
		} else {
			// On Update Success, roll if required.
			if rc, ok := d.GetOk("roll_config"); ok {
				list := rc.(*schema.Set).List()
				m := list[0].(map[string]interface{})
				if sr, ok := m["should_roll"].(bool); ok && sr != false {
					log.Printf("[DEBUG] User has chosen to roll this group: %s", d.Id())
					if roll, err := expandAWSGroupRollConfig(rc, d.Id()); err != nil {
						log.Printf("[ERROR] Failed to expand roll configuration for group %s: %s", d.Id(), err)
						return err
					} else {
						log.Printf("[DEBUG] Sending roll request to the Spotinst API...")
						if _, err := client.elastigroup.CloudProviderAWS().Roll(context.Background(), roll); err != nil {
							log.Printf("[ERROR] Failed to roll group: %s", err)
						}
					}
				} else {
					log.Printf("[DEBUG] User has chosen not to roll this group: %s", d.Id())
				}
			}

		}
	}

	return resourceSpotinstAWSGroupRead(d, meta)
}

func resourceSpotinstAWSGroupDelete(d *schema.ResourceData, meta interface{}) error {
	client := meta.(*Client)
	log.Printf("[INFO] Deleting group: %s", d.Id())
	input := &aws.DeleteGroupInput{GroupID: spotinst.String(d.Id())}
	if _, err := client.elastigroup.CloudProviderAWS().Delete(context.Background(), input); err != nil {
		return fmt.Errorf("failed to delete group: %s", err)
	}
	d.SetId("")
	return nil
}

//endregion

//region Flatten methods

func flattenAWSGroupCapacity(capacity *aws.Capacity, targetCapacitySetInCapacity bool) []interface{} {
	result := make(map[string]interface{})

	if targetCapacitySetInCapacity {
		log.Printf("[DEBUG] READ - populating target in capacity block ")
		result["target"] = spotinst.IntValue(capacity.Target)
	}

	result["minimum"] = spotinst.IntValue(capacity.Minimum)
	result["maximum"] = spotinst.IntValue(capacity.Maximum)
	result["unit"] = spotinst.StringValue(capacity.Unit)
	return []interface{}{result}
}

func flattenAWSGroupStrategy(strategy *aws.Strategy) []interface{} {
	result := make(map[string]interface{})
	result["risk"] = spotinst.Float64Value(strategy.Risk)
	result["ondemand_count"] = spotinst.IntValue(strategy.OnDemandCount)
	result["availability_vs_cost"] = spotinst.StringValue(strategy.AvailabilityVsCost)
	result["draining_timeout"] = spotinst.IntValue(strategy.DrainingTimeout)
	result["utilize_reserved_instances"] = spotinst.BoolValue(strategy.UtilizeReservedInstances)
	result["fallback_to_ondemand"] = spotinst.BoolValue(strategy.FallbackToOnDemand)
	result["spin_up_time"] = spotinst.IntValue(strategy.SpinUpTime)
	return []interface{}{result}
}

func flattenAWSGroupLaunchSpecification(lspec *aws.LaunchSpecification, includeImageID bool) []interface{} {
	result := make(map[string]interface{})
	result["health_check_grace_period"] = spotinst.IntValue(lspec.HealthCheckGracePeriod)
	result["health_check_type"] = spotinst.StringValue(lspec.HealthCheckType)
	if includeImageID {
		result["image_id"] = spotinst.StringValue(lspec.ImageID)
	}
	result["tenancy"] = spotinst.StringValue(lspec.Tenancy)
	result["key_pair"] = spotinst.StringValue(lspec.KeyPair)
	if lspec.UserData != nil && spotinst.StringValue(lspec.UserData) != "" {
		decodedUserData, _ := base64.StdEncoding.DecodeString(spotinst.StringValue(lspec.UserData))
		result["user_data"] = string(decodedUserData)
	} else {
		result["user_data"] = ""
	}
	if lspec.ShutdownScript != nil && spotinst.StringValue(lspec.ShutdownScript) != "" {
		decodedShutdownScript, _ := base64.StdEncoding.DecodeString(spotinst.StringValue(lspec.ShutdownScript))
		result["shutdown_script"] = string(decodedShutdownScript)
	} else {
		result["shutdown_script"] = ""
	}
	result["monitoring"] = spotinst.BoolValue(lspec.Monitoring)
	result["ebs_optimized"] = spotinst.BoolValue(lspec.EBSOptimized)
	result["load_balancer_names"] = lspec.LoadBalancerNames
	result["security_group_ids"] = lspec.SecurityGroupIDs
	if lspec.IAMInstanceProfile != nil {
		if lspec.IAMInstanceProfile.Arn != nil {
			result["iam_instance_profile"] = spotinst.StringValue(lspec.IAMInstanceProfile.Arn)
		} else {
			result["iam_instance_profile"] = spotinst.StringValue(lspec.IAMInstanceProfile.Name)
		}
	}
	return []interface{}{result}
}

func flattenAWSGroupLoadBalancers(balancers []*aws.LoadBalancer) []interface{} {
	result := make([]interface{}, 0, len(balancers))
	for _, b := range balancers {
		m := make(map[string]interface{})
		m["type"] = strings.ToLower(spotinst.StringValue(b.Type))

		if b.Name != nil {
			m["name"] = spotinst.StringValue(b.Name)
		}
		if b.Arn != nil {
			m["arn"] = spotinst.StringValue(b.Arn)
		}
		if b.BalancerID != nil {
			m["balancer_id"] = spotinst.StringValue(b.BalancerID)
		}
		if b.TargetSetID != nil {
			m["target_set_id"] = spotinst.StringValue(b.TargetSetID)
		}
		if b.ZoneAwareness != nil {
			m["zone_awareness"] = spotinst.BoolValue(b.ZoneAwareness)
		}
		if b.AutoWeight != nil {
			m["auto_weight"] = spotinst.BoolValue(b.AutoWeight)
		}

		result = append(result, m)
	}
	return result
}

func flattenAWSGroupEBSVolumePool(volumes []*aws.EBSVolume) []interface{} {
	result := make([]interface{}, 0, len(volumes))
	for _, v := range volumes {
		m := make(map[string]interface{})
		m["device_name"] = spotinst.StringValue(v.DeviceName)
		m["volume_ids"] = v.VolumeIDs
		result = append(result, m)
	}
	return result
}

func flattenAWSGroupSignals(signals []*aws.Signal) []interface{} {
	result := make([]interface{}, 0, len(signals))
	for _, s := range signals {
		m := make(map[string]interface{})
		m["name"] = strings.ToLower(spotinst.StringValue(s.Name))
		m["timeout"] = spotinst.IntValue(s.Timeout)
		result = append(result, m)
	}
	return result
}

func flattenAWSGroupScheduledTasks(tasks []*aws.Task) []interface{} {
	result := make([]interface{}, 0, len(tasks))
	for _, t := range tasks {
		m := make(map[string]interface{})
		m["is_enabled"] = spotinst.BoolValue(t.IsEnabled)
		m["task_type"] = spotinst.StringValue(t.Type)
		m["cron_expression"] = spotinst.StringValue(t.CronExpression)
		m["frequency"] = spotinst.StringValue(t.Frequency)
		m["scale_target_capacity"] = spotinst.IntValue(t.ScaleTargetCapacity)
		m["scale_min_capacity"] = spotinst.IntValue(t.ScaleMinCapacity)
		m["scale_max_capacity"] = spotinst.IntValue(t.ScaleMaxCapacity)
		m["batch_size_percentage"] = spotinst.IntValue(t.BatchSizePercentage)
		m["grace_period"] = spotinst.IntValue(t.GracePeriod)
		m["min_capacity"] = spotinst.IntValue(t.MinCapacity)
		m["max_capacity"] = spotinst.IntValue(t.MaxCapacity)
		result = append(result, m)
	}
	return result
}

func flattenAWSGroupPersistence(persistence *aws.Persistence) []interface{} {
	result := make(map[string]interface{})
	result["persist_block_devices"] = spotinst.BoolValue(persistence.ShouldPersistBlockDevices)
	result["persist_private_ip"] = spotinst.BoolValue(persistence.ShouldPersistPrivateIP)
	result["persist_root_device"] = spotinst.BoolValue(persistence.ShouldPersistRootDevice)
	result["block_devices_mode"] = spotinst.StringValue(persistence.BlockDevicesMode)
	return []interface{}{result}
}

func flattenAWSGroupScalingPolicies(policies []*aws.ScalingPolicy) []interface{} {
	result := make([]interface{}, 0, len(policies))
	for _, p := range policies {
		m := make(map[string]interface{})

		if p.Action != nil && p.Action.Type != nil {
			m["action_type"] = spotinst.StringValue(p.Action.Type)

			if adjInt, err := strconv.Atoi(spotinst.StringValue(p.Action.Adjustment)); err == nil {
				m["adjustment"] = adjInt
			} else {
				m["adjustment_expression"] = spotinst.StringValue(p.Action.Adjustment)
			}

			if mintcInt, err := strconv.Atoi(spotinst.StringValue(p.Action.MinTargetCapacity)); err == nil {
				m["min_target_capacity"] = mintcInt
			}

			if maxtcInt, err := strconv.Atoi(spotinst.StringValue(p.Action.MaxTargetCapacity)); err == nil {
				m["max_target_capacity"] = maxtcInt
			}

			m["minimum"] = spotinst.StringValue(p.Action.Minimum)
			m["maximum"] = spotinst.StringValue(p.Action.Maximum)
			m["target"] = spotinst.StringValue(p.Action.Target)
		} else {
			m["adjustment"] = spotinst.IntValue(p.Adjustment)
			m["min_target_capacity"] = spotinst.IntValue(p.MinTargetCapacity)
			m["max_target_capacity"] = spotinst.IntValue(p.MaxTargetCapacity)
		}

		m["cooldown"] = spotinst.IntValue(p.Cooldown)
		m["evaluation_periods"] = spotinst.IntValue(p.EvaluationPeriods)
		m["metric_name"] = spotinst.StringValue(p.MetricName)
		m["namespace"] = spotinst.StringValue(p.Namespace)
		m["operator"] = spotinst.StringValue(p.Operator)
		m["period"] = spotinst.IntValue(p.Period)
		m["policy_name"] = spotinst.StringValue(p.PolicyName)
		m["statistic"] = spotinst.StringValue(p.Statistic)
		m["threshold"] = spotinst.Float64Value(p.Threshold)
		m["unit"] = spotinst.StringValue(p.Unit)
		if len(p.Dimensions) > 0 {
			flatDims := make(map[string]interface{})
			for _, d := range p.Dimensions {
				flatDims[spotinst.StringValue(d.Name)] = *d.Value
			}
			m["dimensions"] = flatDims
		}
		result = append(result, m)
	}
	return result
}

func flattenAWSGroupNetworkInterfaces(ifaces []*aws.NetworkInterface) []interface{} {
	result := make([]interface{}, 0, len(ifaces))
	for _, iface := range ifaces {
		m := make(map[string]interface{})
		m["associate_public_ip_address"] = spotinst.BoolValue(iface.AssociatePublicIPAddress)
		m["delete_on_termination"] = spotinst.BoolValue(iface.DeleteOnTermination)
		m["description"] = spotinst.StringValue(iface.Description)
		m["device_index"] = spotinst.IntValue(iface.DeviceIndex)
		m["network_interface_id"] = spotinst.StringValue(iface.ID)
		m["private_ip_address"] = spotinst.StringValue(iface.PrivateIPAddress)
		m["secondary_private_ip_address_count"] = spotinst.IntValue(iface.SecondaryPrivateIPAddressCount)
		m["subnet_id"] = spotinst.StringValue(iface.SubnetID)
		m["security_group_ids"] = iface.SecurityGroupsIDs
		result = append(result, m)
	}
	return result
}

func flattenAWSGroupEBSBlockDevices(devices []*aws.BlockDeviceMapping) []interface{} {
	result := make([]interface{}, 0, len(devices))
	for _, dev := range devices {
		if dev.EBS != nil {
			m := make(map[string]interface{})
			m["device_name"] = spotinst.StringValue(dev.DeviceName)
			m["delete_on_termination"] = spotinst.BoolValue(dev.EBS.DeleteOnTermination)
			m["encrypted"] = spotinst.BoolValue(dev.EBS.Encrypted)
			m["iops"] = spotinst.IntValue(dev.EBS.IOPS)
			m["snapshot_id"] = spotinst.StringValue(dev.EBS.SnapshotID)
			m["volume_type"] = spotinst.StringValue(dev.EBS.VolumeType)
			m["volume_size"] = spotinst.IntValue(dev.EBS.VolumeSize)
			result = append(result, m)
		}
	}
	return result
}

func flattenAWSGroupEphemeralBlockDevices(devices []*aws.BlockDeviceMapping) []interface{} {
	result := make([]interface{}, 0, len(devices))
	for _, dev := range devices {
		if dev.EBS == nil {
			m := make(map[string]interface{})
			m["device_name"] = spotinst.StringValue(dev.DeviceName)
			m["virtual_name"] = spotinst.StringValue(dev.VirtualName)
			result = append(result, m)
		}
	}
	return result
}

func flattenAWSGroupRancherIntegration(integration *aws.RancherIntegration) []interface{} {
	result := make(map[string]interface{})
	result["master_host"] = spotinst.StringValue(integration.MasterHost)
	result["access_key"] = spotinst.StringValue(integration.AccessKey)
	result["secret_key"] = spotinst.StringValue(integration.SecretKey)
	return []interface{}{result}
}

func flattenAWSGroupElasticBeanstalkIntegration(integration *aws.ElasticBeanstalkIntegration) []interface{} {
	result := make(map[string]interface{})
	result["environment_id"] = spotinst.StringValue(integration.EnvironmentID)
	return []interface{}{result}
}

func flattenAWSGroupKubernetesIntegration(integration *aws.KubernetesIntegration) []interface{} {
	result := make(map[string]interface{})
	result["api_server"] = spotinst.StringValue(integration.Server)
	result["token"] = spotinst.StringValue(integration.Token)
	return []interface{}{result}
}

func flattenAWSGroupMesosphereIntegration(integration *aws.MesosphereIntegration) []interface{} {
	result := make(map[string]interface{})
	result["api_server"] = spotinst.StringValue(integration.Server)
	return []interface{}{result}
}

func flattenAWSGroupMultaiIntegration(integration *aws.MultaiIntegration) []interface{} {
	result := make(map[string]interface{})
	result["deployment_id"] = spotinst.StringValue(integration.DeploymentID)
	return []interface{}{result}
}

func flattenAWSGroupCodeDeployIntegration(integration *aws.CodeDeployIntegration) []interface{} {
	result := make(map[string]interface{})
	result["cleanup_on_failure"] = spotinst.BoolValue(integration.CleanUpOnFailure)
	result["terminate_instance_on_failure"] = spotinst.BoolValue(integration.TerminateInstanceOnFailure)

	deploymentGroups := make([]interface{}, len(integration.DeploymentGroups))
	for i, dg := range integration.DeploymentGroups {
		m := make(map[string]interface{})
		m["application_name"] = spotinst.StringValue(dg.ApplicationName)
		m["deployment_group_name"] = spotinst.StringValue(dg.DeploymentGroupName)
		deploymentGroups[i] = m
	}

	return []interface{}{result}
}

//endregion

//region Build method

// buildAWSGroupOpts builds the Spotinst AWS Group options.
func buildAWSGroupOpts(d *schema.ResourceData, meta interface{}) (*aws.Group, error) {
	group := &aws.Group{
		Scaling:     &aws.Scaling{},
		Scheduling:  &aws.Scheduling{},
		Integration: &aws.Integration{},
		Compute: &aws.Compute{
			LaunchSpecification: &aws.LaunchSpecification{},
		},
	}
	nullify := false

	group.SetName(spotinst.String(d.Get("name").(string)))
	group.SetDescription(spotinst.String(d.Get("description").(string)))
	group.Compute.SetProduct(spotinst.String(d.Get("product").(string)))

	if v, ok := d.GetOk("capacity"); ok {
		if capacity, err := expandAWSGroupCapacity(v, nullify, false); err != nil {
			return nil, err
		} else {
			group.SetCapacity(capacity)
		}
	}

	if _, exists := d.GetOkExists("target_capacity"); exists {
		group.Capacity.SetTarget(spotinst.Int(d.Get("target_capacity").(int)))
	}

	if v, ok := d.GetOk("strategy"); ok {
		if strategy, err := expandAWSGroupStrategy(v, nullify); err != nil {
			return nil, err
		} else {
			group.SetStrategy(strategy)
		}
	}

	if v, ok := d.GetOk("persistence"); ok {
		if persistence, err := expandAWSGroupPersistence(v, nullify); err != nil {
			return nil, err
		} else {
			group.Strategy.SetPersistence(persistence)
		}
	}

	if v, ok := d.GetOk("scaling_up_policy"); ok {
		if policies, err := expandAWSGroupScalingPolicies(v, nullify); err != nil {
			return nil, err
		} else {
			group.Scaling.SetUp(policies)
		}
	}

	if v, ok := d.GetOk("scaling_down_policy"); ok {
		if policies, err := expandAWSGroupScalingPolicies(v, nullify); err != nil {
			return nil, err
		} else {
			group.Scaling.SetDown(policies)
		}
	}

	if v, ok := d.GetOk("scheduled_task"); ok {
		if tasks, err := expandAWSGroupScheduledTasks(v, nullify); err != nil {
			return nil, err
		} else {
			group.Scheduling.SetTasks(tasks)
		}
	}

	if v, ok := d.GetOk("instance_types"); ok {
		if types, err := expandAWSGroupInstanceTypes(v, nullify); err != nil {
			return nil, err
		} else {
			group.Compute.SetInstanceTypes(types)
		}
	}

	if v, ok := d.GetOk("elastic_ips"); ok {
		if eips, err := expandAWSGroupElasticIPs(v, nullify); err != nil {
			return nil, err
		} else {
			group.Compute.SetElasticIPs(eips)
		}
	}

	if v, ok := d.GetOk("availability_zone"); ok {
		if zones, err := expandAWSGroupAvailabilityZones(v, nullify); err != nil {
			return nil, err
		} else {
			group.Compute.SetAvailabilityZones(zones)
		}
	}

	if v, ok := d.GetOk("availability_zones"); ok {
		if zones, err := expandAWSGroupAvailabilityZonesSlice(v, nullify); err != nil {
			return nil, err
		} else {
			group.Compute.SetAvailabilityZones(zones)
		}
	}

	if v, ok := d.GetOk("hot_ebs_volume"); ok {
		if ebsVolumePool, err := expandAWSGroupEBSVolumePool(v, nullify); err != nil {
			return nil, err
		} else {
			group.Compute.SetEBSVolumePool(ebsVolumePool)
		}
	}

	if v, ok := d.GetOk("signal"); ok {
		if signals, err := expandAWSGroupSignals(v, nullify); err != nil {
			return nil, err
		} else {
			group.Strategy.SetSignals(signals)
		}
	}

	if v, ok := d.GetOk("launch_specification"); ok {
		if lc, err := expandAWSGroupLaunchSpecification(v, nullify); err != nil {
			return nil, err
		} else {
			group.Compute.SetLaunchSpecification(lc)
		}
	}

	if v, ok := d.GetOk("image_id"); ok {
		group.Compute.LaunchSpecification.SetImageId(spotinst.String(v.(string)))
	}

	if v, ok := d.GetOk("load_balancer"); ok {
		if lbs, err := expandAWSGroupLoadBalancer(v, nullify); err != nil {
			return nil, err
		} else {
			if group.Compute.LaunchSpecification.LoadBalancersConfig == nil {
				group.Compute.LaunchSpecification.LoadBalancersConfig = &aws.LoadBalancersConfig{}
			}
			group.Compute.LaunchSpecification.LoadBalancersConfig.SetLoadBalancers(lbs)
		}
	}

	if v, ok := d.GetOk("load_balancers"); ok {
		if lbs, err := expandAWSGroupLoadBalancers(v, nullify); err != nil {
			return nil, err
		} else {
			if group.Compute.LaunchSpecification.LoadBalancersConfig == nil {
				group.Compute.LaunchSpecification.LoadBalancersConfig = &aws.LoadBalancersConfig{}
			}
			group.Compute.LaunchSpecification.LoadBalancersConfig.SetLoadBalancers(lbs)
		}
	}

	if v, ok := d.GetOk("tags"); ok {
		if tags, err := expandAWSGroupTags(v, nullify); err != nil {
			return nil, err
		} else {
			group.Compute.LaunchSpecification.SetTags(tags)
		}
	}

	if v, ok := d.GetOk("tags_kv"); ok {
		if tags, err := expandAWSGroupTagsKV(v, nullify); err != nil {
			return nil, err
		} else {
			group.Compute.LaunchSpecification.SetTags(tags)
		}
	}

	if v, ok := d.GetOk("network_interface"); ok {
		if interfaces, err := expandAWSGroupNetworkInterfaces(v, nullify); err != nil {
			return nil, err
		} else {
			group.Compute.LaunchSpecification.SetNetworkInterfaces(interfaces)
		}
	}

	if v, ok := d.GetOk("ebs_block_device"); ok {
		if devices, err := expandAWSGroupEBSBlockDevices(v, nullify); err != nil {
			return nil, err
		} else {
			group.Compute.LaunchSpecification.SetBlockDeviceMappings(devices)
		}
	}

	if v, ok := d.GetOk("ephemeral_block_device"); ok {
		if devices, err := expandAWSGroupEphemeralBlockDevices(v, nullify); err != nil {
			return nil, err
		} else {
			if len(group.Compute.LaunchSpecification.BlockDeviceMappings) > 0 {
				all := append(group.Compute.LaunchSpecification.BlockDeviceMappings, devices...)
				group.Compute.LaunchSpecification.SetBlockDeviceMappings(all)
			} else {
				group.Compute.LaunchSpecification.SetBlockDeviceMappings(devices)
			}
		}
	}

	if v, ok := d.GetOk("rancher_integration"); ok {
		if integration, err := expandAWSGroupRancherIntegration(v, nullify); err != nil {
			return nil, err
		} else {
			group.Integration.SetRancher(integration)
		}
	}

	if v, ok := d.GetOk("elastic_beanstalk_integration"); ok {
		if integration, err := expandAWSGroupElasticBeanstalkIntegration(v, nullify); err != nil {
			return nil, err
		} else {
			group.Integration.SetElasticBeanstalk(integration)
		}
	}

	if v, ok := d.GetOk("ec2_container_service_integration"); ok {
		if integration, err := expandAWSGroupEC2ContainerServiceIntegration(v, nullify); err != nil {
			return nil, err
		} else {
			group.Integration.SetEC2ContainerService(integration)
		}
	}

	if v, ok := d.GetOk("kubernetes_integration"); ok {
		if integration, err := expandAWSGroupKubernetesIntegration(v, nullify); err != nil {
			return nil, err
		} else {
			group.Integration.SetKubernetes(integration)
		}
	}

	if v, ok := d.GetOk("mesosphere_integration"); ok {
		if integration, err := expandAWSGroupMesosphereIntegration(v, nullify); err != nil {
			return nil, err
		} else {
			group.Integration.SetMesosphere(integration)
		}
	}

	if v, ok := d.GetOk("multai_integration"); ok {
		if integration, err := expandAWSGroupMultaiIntegration(v, nullify); err != nil {
			return nil, err
		} else {
			group.Integration.SetMultai(integration)
		}
	}

	if v, ok := d.GetOk("codedeploy_integration"); ok {
		if integration, err := expandAWSGroupCodeDeployIntegration(v, nullify); err != nil {
			return nil, err
		} else {
			group.Integration.SetCodeDeploy(integration)
		}
	}

	return group, nil
}

//endregion

//region Expand methods

/* expandAWSGroupCapacity expands the Capacity block.*/
func expandAWSGroupCapacity(data interface{}, nullify bool, isUpdate bool) (*aws.Capacity, error) {
	list := data.(*schema.Set).List()
	m := list[0].(map[string]interface{})
	capacity := &aws.Capacity{}

	if v, ok := m["minimum"].(int); ok && v >= 0 {
		capacity.SetMinimum(spotinst.Int(v))
	}

	if v, ok := m["maximum"].(int); ok && v >= 0 {
		capacity.SetMaximum(spotinst.Int(v))
	}

	if v, ok := m["target"].(int); ok && v >= 0 {
		capacity.SetTarget(spotinst.Int(v))
	}

	if isUpdate == false {
		if v, ok := m["unit"].(string); ok && v != "" {
			capacity.SetUnit(spotinst.String(v))
		}
	}

	log.Printf("[DEBUG] Group capacity configuration: %s", stringutil.Stringify(capacity))
	return capacity, nil
}

// expandAWSGroupStrategy expands the Strategy block.
func expandAWSGroupStrategy(data interface{}, nullify bool) (*aws.Strategy, error) {
	list := data.(*schema.Set).List()
	m := list[0].(map[string]interface{})
	strategy := &aws.Strategy{}

	if v, ok := m["risk"].(float64); ok && v >= 0 {
		strategy.SetRisk(spotinst.Float64(v))
	}

	if v, ok := m["ondemand_count"].(int); ok && v > 0 {
		strategy.SetOnDemandCount(spotinst.Int(v))
	}

	if v, ok := m["availability_vs_cost"].(string); ok && v != "" {
		strategy.SetAvailabilityVsCost(spotinst.String(v))
	}

	if v, ok := m["draining_timeout"].(int); ok && v > 0 {
		strategy.SetDrainingTimeout(spotinst.Int(v))
	}

	if v, ok := m["utilize_reserved_instances"].(bool); ok {
		strategy.SetUtilizeReservedInstances(spotinst.Bool(v))
	} else if nullify {
		strategy.SetUtilizeReservedInstances(nil)
	}

	if v, ok := m["fallback_to_ondemand"].(bool); ok {
		strategy.SetFallbackToOnDemand(spotinst.Bool(v))
	} else if nullify {
		strategy.SetFallbackToOnDemand(nil)
	}

	if v, ok := m["spin_up_time"].(int); ok && v > 0 {
		strategy.SetSpinUpTime(spotinst.Int(v))
	}

	log.Printf("[DEBUG] Group strategy configuration: %s", stringutil.Stringify(strategy))
	return strategy, nil
}

// expandAWSGroupScalingPolicies expands the Scaling Policy block.
func expandAWSGroupScalingPolicies(data interface{}, nullify bool) ([]*aws.ScalingPolicy, error) {
	list := data.(*schema.Set).List()
	policies := make([]*aws.ScalingPolicy, 0, len(list))
	for _, item := range list {
		m := item.(map[string]interface{})
		policy := &aws.ScalingPolicy{}

		if v, ok := m["policy_name"].(string); ok && v != "" {
			policy.SetPolicyName(spotinst.String(v))
		}

		if v, ok := m["metric_name"].(string); ok && v != "" {
			policy.SetMetricName(spotinst.String(v))
		}

		if v, ok := m["statistic"].(string); ok && v != "" {
			policy.SetStatistic(spotinst.String(v))
		}

		if v, ok := m["unit"].(string); ok && v != "" {
			policy.SetUnit(spotinst.String(v))
		}

		if v, ok := m["threshold"].(float64); ok && v > 0 {
			policy.SetThreshold(spotinst.Float64(v))
		}

		if v, ok := m["namespace"].(string); ok && v != "" {
			policy.SetNamespace(spotinst.String(v))
		}

		if v, ok := m["operator"].(string); ok && v != "" {
			policy.SetOperator(spotinst.String(v))
		}

		if v, ok := m["period"].(int); ok && v > 0 {
			policy.SetPeriod(spotinst.Int(v))
		}

		if v, ok := m["evaluation_periods"].(int); ok && v > 0 {
			policy.SetEvaluationPeriods(spotinst.Int(v))
		}

		if v, ok := m["cooldown"].(int); ok && v > 0 {
			policy.SetCooldown(spotinst.Int(v))
		}

		if v, ok := m["dimensions"]; ok {
			dimensions := expandAWSGroupScalingPolicyDimensions(v.(map[string]interface{}))
			if len(dimensions) > 0 {
				policy.SetDimensions(dimensions)
			}
		}

		if v, ok := m["action_type"].(string); ok && v != "" {
			action := &aws.Action{}
			action.SetType(spotinst.String(v))

			if v, ok := m["adjustment"].(int); ok && v > 0 {
				vStr := strconv.Itoa(v)
				action.SetAdjustment(spotinst.String(vStr))
			} else if v, ok := m["adjustment_expression"].(string); ok && v != "" {
				action.SetAdjustment(spotinst.String(v))
			}

			if v, ok := m["min_target_capacity"].(int); ok && v > 0 {
				vStr := strconv.Itoa(v)
				action.SetMinTargetCapacity(spotinst.String(vStr))
			}

			if v, ok := m["max_target_capacity"].(int); ok && v > 0 {
				vStr := strconv.Itoa(v)
				action.SetMaxTargetCapacity(spotinst.String(vStr))
			}

			if v, ok := m["minimum"].(string); ok && v != "" {
				action.SetMinimum(spotinst.String(v))
			}

			if v, ok := m["maximum"].(string); ok && v != "" {
				action.SetMaximum(spotinst.String(v))
			}

			if v, ok := m["target"].(string); ok && v != "" {
				action.SetTarget(spotinst.String(v))
			}

			policy.SetAction(action)
		} else {
			if v, ok := m["adjustment"].(int); ok && v > 0 {
				policy.SetAdjustment(spotinst.Int(v))
			}

			if v, ok := m["min_target_capacity"].(int); ok && v > 0 {
				policy.SetMinTargetCapacity(spotinst.Int(v))
			}

			if v, ok := m["max_target_capacity"].(int); ok && v > 0 {
				policy.SetMaxTargetCapacity(spotinst.Int(v))
			}
		}

		if v, ok := m["namespace"].(string); ok && v != "" {
			log.Printf("[DEBUG] Group scaling policy configuration: %s", stringutil.Stringify(policy))
			policies = append(policies, policy)
		}
	}

	return policies, nil
}

func expandAWSGroupScalingPolicyDimensions(list map[string]interface{}) []*aws.Dimension {
	dimensions := make([]*aws.Dimension, 0, len(list))
	for name, val := range list {
		dimension := &aws.Dimension{}
		dimension.SetName(spotinst.String(name))
		dimension.SetValue(spotinst.String(val.(string)))
		log.Printf("[DEBUG] Group scaling policy dimension: %s", stringutil.Stringify(dimension))
		dimensions = append(dimensions, dimension)
	}
	return dimensions
}

const taskTypeStatefulUpdateCapacity = "statefulUpdateCapacity"

// expandAWSGroupScheduledTasks expands the Scheduled Task block.
func expandAWSGroupScheduledTasks(data interface{}, nullify bool) ([]*aws.Task, error) {
	list := data.(*schema.Set).List()
	tasks := make([]*aws.Task, 0, len(list))
	for _, item := range list {
		m := item.(map[string]interface{})
		task := &aws.Task{}

		if v, ok := m["is_enabled"].(bool); ok {
			task.SetIsEnabled(spotinst.Bool(v))
		}

		if v, ok := m["task_type"].(string); ok && v != "" {
			task.SetType(spotinst.String(v))
		}

		if v, ok := m["frequency"].(string); ok && v != "" {
			task.SetFrequency(spotinst.String(v))
		}

		if v, ok := m["cron_expression"].(string); ok && v != "" {
			task.SetCronExpression(spotinst.String(v))
		}

		if v, ok := m["batch_size_percentage"].(int); ok && v > 0 {
			task.SetBatchSizePercentage(spotinst.Int(v))
		}

		if v, ok := m["grace_period"].(int); ok && v > 0 {
			task.SetGracePeriod(spotinst.Int(v))
		}

		if spotinst.StringValue(task.Type) != taskTypeStatefulUpdateCapacity {
			if v, ok := m["scale_target_capacity"].(int); ok && v >= 0 {
				task.SetScaleTargetCapacity(spotinst.Int(v))
			}

			if v, ok := m["scale_min_capacity"].(int); ok && v >= 0 {
				task.SetScaleMinCapacity(spotinst.Int(v))
			}

			if v, ok := m["scale_max_capacity"].(int); ok && v >= 0 {
				task.SetScaleMaxCapacity(spotinst.Int(v))
			}
		}

		if spotinst.StringValue(task.Type) == taskTypeStatefulUpdateCapacity {
			if v, ok := m["min_capacity"].(int); ok && v >= 0 {
				task.SetMinCapacity(spotinst.Int(v))
			}

			if v, ok := m["max_capacity"].(int); ok && v >= 0 {
				task.SetMaxCapacity(spotinst.Int(v))
			}
		}

		log.Printf("[DEBUG] Group scheduled task configuration: %s", stringutil.Stringify(task))
		tasks = append(tasks, task)
	}

	return tasks, nil
}

// expandAWSGroupPersistence expands the Persistence block.
func expandAWSGroupPersistence(data interface{}, nullify bool) (*aws.Persistence, error) {
	list := data.(*schema.Set).List()
	m := list[0].(map[string]interface{})
	persistence := &aws.Persistence{}

	if v, ok := m["persist_private_ip"].(bool); ok {
		persistence.SetShouldPersistPrivateIP(spotinst.Bool(v))
	} else if nullify {
		persistence.SetShouldPersistPrivateIP(nil)
	}

	if v, ok := m["persist_root_device"].(bool); ok {
		persistence.SetShouldPersistRootDevice(spotinst.Bool(v))
	} else if nullify {
		persistence.SetShouldPersistRootDevice(nil)
	}

	if v, ok := m["persist_block_devices"].(bool); ok {
		persistence.SetShouldPersistBlockDevices(spotinst.Bool(v))
	} else if nullify {
		persistence.SetShouldPersistBlockDevices(nil)
	}

	if v, ok := m["block_devices_mode"].(string); ok {
		persistence.SetBlockDevicesMode(spotinst.String(v))
	} else if nullify {
		persistence.SetBlockDevicesMode(nil)
	}

	log.Printf("[DEBUG] Group persistence configuration: %s", stringutil.Stringify(persistence))
	return persistence, nil
}

// expandAWSGroupAvailabilityZones expands the Availability Zone block.
func expandAWSGroupAvailabilityZones(data interface{}, nullify bool) ([]*aws.AvailabilityZone, error) {
	list := data.(*schema.Set).List()
	zones := make([]*aws.AvailabilityZone, 0, len(list))
	for _, item := range list {
		m := item.(map[string]interface{})
		zone := &aws.AvailabilityZone{}

		if v, ok := m["name"].(string); ok && v != "" {
			zone.SetName(spotinst.String(v))
		}

		if v, ok := m["subnet_id"].(string); ok && v != "" {
			zone.SetSubnetId(spotinst.String(v))
		}

		log.Printf("[DEBUG] Group availability zone configuration: %s", stringutil.Stringify(zone))
		zones = append(zones, zone)
	}

	return zones, nil
}

// expandAWSGroupAvailabilityZonesSlice expands the Availability Zone block when provided as a slice.
func expandAWSGroupAvailabilityZonesSlice(data interface{}, nullify bool) ([]*aws.AvailabilityZone, error) {
	list := data.([]interface{})
	zones := make([]*aws.AvailabilityZone, 0, len(list))
	for _, str := range list {
		if s, ok := str.(string); ok {
			parts := strings.Split(s, ":")
			zone := &aws.AvailabilityZone{}
			if len(parts) >= 1 && parts[0] != "" {
				zone.SetName(spotinst.String(parts[0]))
			}
			if len(parts) == 2 && parts[1] != "" {
				zone.SetSubnetId(spotinst.String(parts[1]))
			}
			log.Printf("[DEBUG] Group availability zone configuration: %s", stringutil.Stringify(zone))
			zones = append(zones, zone)
		}
	}

	return zones, nil
}

// expandAWSGroupEBSVolumePool expands the EBS Volume Pool block.
func expandAWSGroupEBSVolumePool(data interface{}, nullify bool) ([]*aws.EBSVolume, error) {
	list := data.(*schema.Set).List()
	volumes := make([]*aws.EBSVolume, 0, len(list))
	for _, item := range list {
		m := item.(map[string]interface{})
		volume := &aws.EBSVolume{}

		if v, ok := m["device_name"].(string); ok && len(v) > 0 {
			volume.SetDeviceName(spotinst.String(v))
		}

		if v, ok := m["volume_ids"].([]interface{}); ok {
			ids := make([]string, 0, len(v))
			for _, id := range v {
				if v, ok := id.(string); ok && len(v) > 0 {
					ids = append(ids, v)
				}
			}
			volume.SetVolumeIDs(ids)
		}

		if volume.DeviceName != nil && len(volume.VolumeIDs) > 0 {
			log.Printf("[DEBUG] Group EBS volume (pool) configuration: %s", stringutil.Stringify(volume))
			volumes = append(volumes, volume)
		}
	}

	return volumes, nil
}

// expandAWSGroupSignals expands the Signal block.
func expandAWSGroupSignals(data interface{}, nullify bool) ([]*aws.Signal, error) {
	list := data.(*schema.Set).List()
	signals := make([]*aws.Signal, 0, len(list))
	for _, item := range list {
		m := item.(map[string]interface{})
		signal := &aws.Signal{}

		if v, ok := m["name"].(string); ok && v != "" {
			signal.SetName(spotinst.String(strings.ToUpper(v)))
		}

		if v, ok := m["timeout"].(int); ok && v > 0 {
			signal.SetTimeout(spotinst.Int(v))
		}

		log.Printf("[DEBUG] Group signal configuration: %s", stringutil.Stringify(signal))
		signals = append(signals, signal)
	}

	return signals, nil
}

// expandAWSGroupInstanceTypes expands the Instance Types block.
func expandAWSGroupInstanceTypes(data interface{}, nullify bool) (*aws.InstanceTypes, error) {
	list := data.(*schema.Set).List()
	m := list[0].(map[string]interface{})
	types := &aws.InstanceTypes{}
	if v, ok := m["ondemand"].(string); ok && v != "" {
		types.SetOnDemand(spotinst.String(v))
	}
	if v, ok := m["spot"].([]interface{}); ok {
		it := make([]string, len(v))
		for i, j := range v {
			it[i] = j.(string)
		}
		types.SetSpot(it)
	}

	log.Printf("[DEBUG] Group instance types configuration: %s", stringutil.Stringify(types))
	return types, nil
}

// expandAWSGroupNetworkInterfaces expands the Elastic Network Interface block.
func expandAWSGroupNetworkInterfaces(data interface{}, nullify bool) ([]*aws.NetworkInterface, error) {
	list := data.(*schema.Set).List()
	interfaces := make([]*aws.NetworkInterface, 0, len(list))
	for _, item := range list {
		m := item.(map[string]interface{})
		iface := &aws.NetworkInterface{}

		if v, ok := m["network_interface_id"].(string); ok && v != "" {
			iface.SetId(spotinst.String(v))
		}

		if v, ok := m["description"].(string); ok && v != "" {
			iface.SetDescription(spotinst.String(v))
		}

		if v, ok := m["device_index"].(int); ok && v >= 0 {
			iface.SetDeviceIndex(spotinst.Int(v))
		}

		if v, ok := m["secondary_private_ip_address_count"].(int); ok && v > 0 {
			iface.SetSecondaryPrivateIPAddressCount(spotinst.Int(v))
		}

		if v, ok := m["associate_public_ip_address"].(bool); ok {
			iface.SetAssociatePublicIPAddress(spotinst.Bool(v))
		}

		if v, ok := m["delete_on_termination"].(bool); ok {
			iface.SetDeleteOnTermination(spotinst.Bool(v))
		}

		if v, ok := m["private_ip_address"].(string); ok && v != "" {
			iface.SetPrivateIPAddress(spotinst.String(v))
		}

		if v, ok := m["subnet_id"].(string); ok && v != "" {
			iface.SetSubnetId(spotinst.String(v))
		}

		if v, ok := m["security_group_ids"].([]interface{}); ok {
			ids := make([]string, len(v))
			for i, j := range v {
				ids[i] = j.(string)
			}
			iface.SetSecurityGroupsIDs(ids)
		}

		log.Printf("[DEBUG] Group network interface configuration: %s", stringutil.Stringify(iface))
		interfaces = append(interfaces, iface)
	}

	return interfaces, nil
}

// expandAWSGroupEphemeralBlockDevice expands the Ephemeral Block Device block.
func expandAWSGroupEphemeralBlockDevices(data interface{}, nullify bool) ([]*aws.BlockDeviceMapping, error) {
	list := data.(*schema.Set).List()
	devices := make([]*aws.BlockDeviceMapping, 0, len(list))
	for _, item := range list {
		m := item.(map[string]interface{})
		device := &aws.BlockDeviceMapping{}

		if v, ok := m["device_name"].(string); ok && v != "" {
			device.SetDeviceName(spotinst.String(v))
		}

		if v, ok := m["virtual_name"].(string); ok && v != "" {
			device.SetVirtualName(spotinst.String(v))
		}

		log.Printf("[DEBUG] Group ephemeral block device configuration: %s", stringutil.Stringify(device))
		devices = append(devices, device)
	}

	return devices, nil
}

// expandAWSGroupEBSBlockDevices expands the EBS Block Device block.
func expandAWSGroupEBSBlockDevices(data interface{}, nullify bool) ([]*aws.BlockDeviceMapping, error) {
	list := data.(*schema.Set).List()
	devices := make([]*aws.BlockDeviceMapping, 0, len(list))
	for _, item := range list {
		m := item.(map[string]interface{})
		device := &aws.BlockDeviceMapping{EBS: &aws.EBS{}}

		if v, ok := m["device_name"].(string); ok && v != "" {
			device.SetDeviceName(spotinst.String(v))
		}

		if v, ok := m["delete_on_termination"].(bool); ok {
			device.EBS.SetDeleteOnTermination(spotinst.Bool(v))
		}

		if v, ok := m["encrypted"].(bool); ok && v != false {
			device.EBS.SetEncrypted(spotinst.Bool(v))
		}

		if v, ok := m["snapshot_id"].(string); ok && v != "" {
			device.EBS.SetSnapshotId(spotinst.String(v))
		}

		if v, ok := m["volume_type"].(string); ok && v != "" {
			device.EBS.SetVolumeType(spotinst.String(v))
		}

		if v, ok := m["volume_size"].(int); ok && v > 0 {
			device.EBS.SetVolumeSize(spotinst.Int(v))
		}

		if v, ok := m["iops"].(int); ok && v > 0 {
			device.EBS.SetIOPS(spotinst.Int(v))
		}

		log.Printf("[DEBUG] Group elastic block device configuration: %s", stringutil.Stringify(device))
		devices = append(devices, device)
	}

	return devices, nil
}

// iprofArnRE is a regular expression for matching IAM instance profile ARNs.
var iprofArnRE = regexp.MustCompile(`arn:aws:iam::\d{12}:instance-profile/?[a-zA-Z_0-9+=,.@\-_/]+`)

// expandAWSGroupLaunchSpecification expands the launch Specification block.
func expandAWSGroupLaunchSpecification(data interface{}, nullify bool) (*aws.LaunchSpecification, error) {
	list := data.(*schema.Set).List()
	m := list[0].(map[string]interface{})
	lc := &aws.LaunchSpecification{}

	if v, ok := m["monitoring"].(bool); ok {
		lc.SetMonitoring(spotinst.Bool(v))
	}

	if v, ok := m["ebs_optimized"].(bool); ok {
		lc.SetEBSOptimized(spotinst.Bool(v))
	}

	if v, ok := m["image_id"].(string); ok && v != "" {
		lc.SetImageId(spotinst.String(v))
	}

	if v, ok := m["tenancy"].(string); ok && v != "" {
		lc.SetTenancy(spotinst.String(v))
	} else if nullify {
		lc.SetTenancy(nil)
	}

	if v, ok := m["key_pair"].(string); ok && v != "" {
		lc.SetKeyPair(spotinst.String(v))
	}

	if v, ok := m["health_check_type"].(string); ok && v != "" {
		lc.SetHealthCheckType(spotinst.String(v))
	} else if nullify {
		lc.SetHealthCheckType(nil)
	}

	if v, ok := m["health_check_grace_period"].(int); ok && v > 0 {
		lc.SetHealthCheckGracePeriod(spotinst.Int(v))
	} else if nullify {
		lc.SetHealthCheckGracePeriod(nil)
	}

	if v, ok := m["health_check_unhealthy_duration_before_replacement"].(int); ok && v > 0 {
		lc.SetHealthCheckUnhealthyDurationBeforeReplacement(spotinst.Int(v))
	} else if nullify {
		lc.SetHealthCheckUnhealthyDurationBeforeReplacement(nil)
	}

	if v, ok := m["iam_instance_profile"].(string); ok && v != "" {
		iprof := &aws.IAMInstanceProfile{}
		if iprofArnRE.MatchString(v) {
			iprof.SetArn(spotinst.String(v))
		} else {
			iprof.SetName(spotinst.String(v))
		}
		lc.SetIAMInstanceProfile(iprof)
	} else if nullify {
		lc.SetIAMInstanceProfile(nil)
	}

	if v, ok := m["user_data"].(string); ok && v != "" {
		lc.SetUserData(spotinst.String(base64Encode(v)))
	} else if nullify {
		lc.SetUserData(nil)
	}

	if v, ok := m["shutdown_script"].(string); ok && v != "" {
		lc.SetShutdownScript(spotinst.String(base64Encode(v)))
	} else if nullify {
		lc.SetShutdownScript(nil)
	}

	if v, ok := m["security_group_ids"].([]interface{}); ok {
		ids := make([]string, len(v))
		for i, j := range v {
			ids[i] = j.(string)
		}
		lc.SetSecurityGroupIDs(ids)
	}

	if v, ok := m["load_balancer_names"].([]interface{}); ok {
		var names []string
		for _, j := range v {
			if name, ok := j.(string); ok && name != "" {
				names = append(names, name)
			}
		}
		lc.SetLoadBalancerNames(names)
	} else if nullify {
		lc.SetLoadBalancerNames(nil)
	}

	log.Printf("[DEBUG] Group launch specification configuration: %s", stringutil.Stringify(lc))
	return lc, nil
}

const (
	loadBalanacerTypeTargetGroup     = "TARGET_GROUP"
	loadBalanacerTypeMultaiTargetSet = "MULTAI_TARGET_SET"
)

// expandAWSGroupLoadBalancer expands the Load Balancer block.
func expandAWSGroupLoadBalancer(data interface{}, nullify bool) ([]*aws.LoadBalancer, error) {
	list := data.(*schema.Set).List()
	lbs := make([]*aws.LoadBalancer, 0, len(list))
	for _, item := range list {
		m := item.(map[string]interface{})
		lb := &aws.LoadBalancer{}

		if v, ok := m["type"].(string); ok && v != "" {
			lb.SetType(spotinst.String(strings.ToUpper(v)))
		}

		if v, ok := m["name"].(string); ok && v != "" {
			lb.SetName(spotinst.String(v))
		}

		if spotinst.StringValue(lb.Type) == loadBalanacerTypeTargetGroup {
			if v, ok := m["arn"].(string); ok && v != "" {
				lb.SetArn(spotinst.String(v))
			}
		}

		if spotinst.StringValue(lb.Type) == loadBalanacerTypeMultaiTargetSet {
			if v, ok := m["balancer_id"].(string); ok && v != "" {
				lb.SetBalancerId(spotinst.String(v))
			}

			if v, ok := m["target_set_id"].(string); ok && v != "" {
				lb.SetTargetSetId(spotinst.String(v))
			}

			if v, ok := m["zone_awareness"].(bool); ok {
				lb.SetZoneAwareness(spotinst.Bool(v))
			}

			if v, ok := m["auto_weight"].(bool); ok {
				lb.SetAutoWeight(spotinst.Bool(v))
			}
		}

		log.Printf("[DEBUG] Group load balancer configuration: %s", stringutil.Stringify(lb))
		lbs = append(lbs, lb)
	}

	return lbs, nil
}

// expandAWSGroupLoadBalancers expands the Load Balancer block.
func expandAWSGroupLoadBalancers(data interface{}, nullify bool) ([]*aws.LoadBalancer, error) {
	list := data.([]interface{})
	lbs := make([]*aws.LoadBalancer, 0, len(list))
	for _, item := range list {
		m := item.(string)
		lb := &aws.LoadBalancer{}

		fields := strings.Split(m, ",")
		for _, field := range fields {
			kv := strings.Split(field, "=")
			if len(kv) == 2 {
				key := kv[0]
				val := spotinst.String(kv[1])
				switch key {
				case "type":
					lb.SetType(val)
				case "name":
					lb.SetName(val)
				case "arn":
					lb.SetArn(val)
				case "balancer_id":
					lb.SetBalancerId(val)
				case "target_set_id":
					lb.SetTargetSetId(val)
				case "auto_weight":
					if kv[1] == "true" {
						lb.SetAutoWeight(spotinst.Bool(true))
					}
				case "zone_awareness":
					if kv[1] == "true" {
						lb.SetZoneAwareness(spotinst.Bool(true))
					}
				}
			}
		}

		log.Printf("[DEBUG] Group load balancer configuration: %s", stringutil.Stringify(lb))
		lbs = append(lbs, lb)
	}

	return lbs, nil
}

// expandAWSGroupRancherIntegration expands the Rancher Integration block.
func expandAWSGroupRancherIntegration(data interface{}, nullify bool) (*aws.RancherIntegration, error) {
	list := data.(*schema.Set).List()
	m := list[0].(map[string]interface{})
	i := &aws.RancherIntegration{}

	if v, ok := m["master_host"].(string); ok && v != "" {
		i.SetMasterHost(spotinst.String(v))
	}

	if v, ok := m["access_key"].(string); ok && v != "" {
		i.SetAccessKey(spotinst.String(v))
	}

	if v, ok := m["secret_key"].(string); ok && v != "" {
		i.SetSecretKey(spotinst.String(v))
	}

	log.Printf("[DEBUG] Group Rancher integration configuration: %s", stringutil.Stringify(i))
	return i, nil
}

// expandAWSGroupElasticBeanstalkIntegration expands the Elastic Beanstalk Integration block.
func expandAWSGroupElasticBeanstalkIntegration(data interface{}, nullify bool) (*aws.ElasticBeanstalkIntegration, error) {
	list := data.(*schema.Set).List()
	m := list[0].(map[string]interface{})
	i := &aws.ElasticBeanstalkIntegration{}

	if v, ok := m["environment_id"].(string); ok && v != "" {
		i.SetEnvironmentId(spotinst.String(v))
	}

	log.Printf("[DEBUG] Group Elastic Beanstalk integration configuration:  %s", stringutil.Stringify(i))
	return i, nil
}

// expandAWSGroupEC2ContainerServiceIntegration expands the EC2 Container Service Integration block.
func expandAWSGroupEC2ContainerServiceIntegration(data interface{}, nullify bool) (*aws.EC2ContainerServiceIntegration, error) {
	list := data.(*schema.Set).List()
	m := list[0].(map[string]interface{})
	i := &aws.EC2ContainerServiceIntegration{}

	if v, ok := m["cluster_name"].(string); ok && v != "" {
		i.SetClusterName(spotinst.String(v))
	}

	if v, ok := m["autoscale_is_enabled"].(bool); ok {
		if i.AutoScale == nil {
			i.SetAutoScale(&aws.AutoScale{})
		}
		i.AutoScale.SetIsEnabled(spotinst.Bool(v))
	}

	if v, ok := m["autoscale_cooldown"].(int); ok && v > 0 {
		if i.AutoScale == nil {
			i.SetAutoScale(&aws.AutoScale{})
		}
		i.AutoScale.SetCooldown(spotinst.Int(v))
	}

	if v, ok := m["autoscale_headroom"]; ok {
		headroom, err := expandAWSGroupAutoScaleHeadroom(v, nullify)
		if err != nil {
			return nil, err
		}
		if headroom != nil {
			if i.AutoScale == nil {
				i.SetAutoScale(&aws.AutoScale{})
			}
			i.AutoScale.SetHeadroom(headroom)
		}
	}

	if v, ok := m["autoscale_down"]; ok {
		down, err := expandAWSGroupAutoScaleDown(v, nullify)
		if err != nil {
			return nil, err
		}
		if down != nil {
			if i.AutoScale == nil {
				i.SetAutoScale(&aws.AutoScale{})
			}
			i.AutoScale.SetDown(down)
		}
	}

	log.Printf("[DEBUG] Group ECS integration configuration: %s", stringutil.Stringify(i))
	return i, nil
}

<<<<<<< HEAD
func expandAWSGroupEC2ContainerServiceIntegrationAutoScaleHeadroom(data interface{}, nullify bool) (*aws.AutoScaleHeadroom, error) {
=======
// expandAWSGroupKubernetesIntegration expands the Kubernetes Integration block.
func expandAWSGroupKubernetesIntegration(data interface{}, nullify bool) (*aws.KubernetesIntegration, error) {
	list := data.(*schema.Set).List()
	m := list[0].(map[string]interface{})
	i := &aws.KubernetesIntegration{}

	if v, ok := m["api_server"].(string); ok && v != "" {
		i.SetServer(spotinst.String(v))
	}

	if v, ok := m["token"].(string); ok && v != "" {
		i.SetToken(spotinst.String(v))
	}

	if v, ok := m["autoscale_is_enabled"].(bool); ok {
		if i.AutoScale == nil {
			i.SetAutoScale(&aws.AutoScale{})
		}
		i.AutoScale.SetIsEnabled(spotinst.Bool(v))
	}

	if v, ok := m["autoscale_cooldown"].(int); ok && v > 0 {
		if i.AutoScale == nil {
			i.SetAutoScale(&aws.AutoScale{})
		}
		i.AutoScale.SetCooldown(spotinst.Int(v))
	}

	if v, ok := m["autoscale_headroom"]; ok {
		headroom, err := expandAWSGroupAutoScaleHeadroom(v, nullify)
		if err != nil {
			return nil, err
		}
		if headroom != nil {
			if i.AutoScale == nil {
				i.SetAutoScale(&aws.AutoScale{})
			}
			i.AutoScale.SetHeadroom(headroom)
		}
	}

	if v, ok := m["autoscale_down"]; ok {
		down, err := expandAWSGroupAutoScaleDown(v, nullify)
		if err != nil {
			return nil, err
		}
		if down != nil {
			if i.AutoScale == nil {
				i.SetAutoScale(&aws.AutoScale{})
			}
			i.AutoScale.SetDown(down)
		}
	}

	log.Printf("[DEBUG] Group Kubernetes integration configuration: %s", stringutil.Stringify(i))
	return i, nil
}

func expandAWSGroupAutoScaleHeadroom(data interface{}, nullify bool) (*aws.AutoScaleHeadroom, error) {
>>>>>>> 7e5d857d
	if list := data.(*schema.Set).List(); len(list) > 0 {
		m := list[0].(map[string]interface{})
		i := &aws.AutoScaleHeadroom{}

		if v, ok := m["cpu_per_unit"].(int); ok && v > 0 {
			i.SetCPUPerUnit(spotinst.Int(v))
		}

		if v, ok := m["memory_per_unit"].(int); ok && v > 0 {
			i.SetMemoryPerUnit(spotinst.Int(v))
		}

		if v, ok := m["num_of_units"].(int); ok && v > 0 {
			i.SetNumOfUnits(spotinst.Int(v))
		}

		return i, nil
	}

	return nil, nil
}

func expandAWSGroupAutoScaleDown(data interface{}, nullify bool) (*aws.AutoScaleDown, error) {
	if list := data.(*schema.Set).List(); len(list) > 0 {
		m := list[0].(map[string]interface{})
		i := &aws.AutoScaleDown{}

		if v, ok := m["evaluation_periods"].(int); ok && v > 0 {
			i.SetEvaluationPeriods(spotinst.Int(v))
		}

		return i, nil
	}

	return nil, nil
}

// expandAWSGroupMesosphereIntegration expands the Mesosphere Integration block.
func expandAWSGroupMesosphereIntegration(data interface{}, nullify bool) (*aws.MesosphereIntegration, error) {
	list := data.(*schema.Set).List()
	m := list[0].(map[string]interface{})
	i := &aws.MesosphereIntegration{}

	if v, ok := m["api_server"].(string); ok && v != "" {
		i.SetServer(spotinst.String(v))
	}

	log.Printf("[DEBUG] Group Mesosphere integration configuration: %s", stringutil.Stringify(i))
	return i, nil
}

// expandAWSGroupMultaiIntegration expands the Multai Integration block.
func expandAWSGroupMultaiIntegration(data interface{}, nullify bool) (*aws.MultaiIntegration, error) {
	list := data.(*schema.Set).List()
	m := list[0].(map[string]interface{})
	i := &aws.MultaiIntegration{}

	if v, ok := m["deployment_id"].(string); ok && v != "" {
		i.SetDeploymentId(spotinst.String(v))
	}

	log.Printf("[DEBUG] Group Multai integration configuration: %s", stringutil.Stringify(i))
	return i, nil
}

// expandAWSGroupCodeDeployIntegration expands the CodeDeploy Integration block.
func expandAWSGroupCodeDeployIntegration(data interface{}, nullify bool) (*aws.CodeDeployIntegration, error) {
	list := data.(*schema.Set).List()
	m := list[0].(map[string]interface{})
	i := &aws.CodeDeployIntegration{}

	if v, ok := m["cleanup_on_failure"].(bool); ok {
		i.SetCleanUpOnFailure(spotinst.Bool(v))
	}

	if v, ok := m["terminate_instance_on_failure"].(bool); ok {
		i.SetTerminateInstanceOnFailure(spotinst.Bool(v))
	}

	if v, ok := m["deployment_groups"]; ok {
		deploymentGroups, err := expandAWSGroupCodeDeployIntegrationDeploymentGroups(v, nullify)
		if err != nil {
			return nil, err
		}
		i.SetDeploymentGroups(deploymentGroups)
	}

	log.Printf("[DEBUG] Group CodeDeploy integration configuration: %s", stringutil.Stringify(i))
	return i, nil
}

func expandAWSGroupCodeDeployIntegrationDeploymentGroups(data interface{}, nullify bool) ([]*aws.DeploymentGroup, error) {
	list := data.(*schema.Set).List()
	deploymentGroups := make([]*aws.DeploymentGroup, 0, len(list))
	for _, v := range list {
		attr, ok := v.(map[string]interface{})
		if !ok {
			continue
		}
		if _, ok := attr["application_name"]; !ok {
			return nil, errors.New("invalid deployment group attributes: application_name missing")
		}

		if _, ok := attr["deployment_group_name"]; !ok {
			return nil, errors.New("invalid deployment group attributes: deployment_group_name missing")
		}
		deploymentGroup := &aws.DeploymentGroup{
			ApplicationName:     spotinst.String(attr["application_name"].(string)),
			DeploymentGroupName: spotinst.String(attr["deployment_group_name"].(string)),
		}
		deploymentGroups = append(deploymentGroups, deploymentGroup)
	}
	return deploymentGroups, nil
}

// expandAWSGroupElasticIPs expands the Elastic IPs block.
func expandAWSGroupElasticIPs(data interface{}, nullify bool) ([]string, error) {
	list := data.([]interface{})
	eips := make([]string, 0, len(list))
	for _, str := range list {
		if eip, ok := str.(string); ok {
			log.Printf("[DEBUG] Group elastic IP configuration: %s", stringutil.Stringify(eip))
			eips = append(eips, eip)
		}
	}
	return eips, nil
}

// expandAWSGroupTags expands the Tags block.
func expandAWSGroupTags(data interface{}, nullify bool) ([]*aws.Tag, error) {
	list := data.(map[string]interface{})
	tags := make([]*aws.Tag, 0, len(list))
	for k, v := range list {
		tag := &aws.Tag{}
		tag.SetKey(spotinst.String(k))
		tag.SetValue(spotinst.String(v.(string)))
		log.Printf("[DEBUG] Group tag configuration: %s", stringutil.Stringify(tag))
		tags = append(tags, tag)
	}
	return tags, nil
}

// expandAWSGroupTagsKV expands the Tags KV block.
func expandAWSGroupTagsKV(data interface{}, nullify bool) ([]*aws.Tag, error) {
	list := data.(*schema.Set).List()
	tags := make([]*aws.Tag, 0, len(list))
	for _, v := range list {
		attr, ok := v.(map[string]interface{})
		if !ok {
			continue
		}
		if _, ok := attr["key"]; !ok {
			return nil, errors.New("invalid tag attributes: key missing")
		}

		if _, ok := attr["value"]; !ok {
			return nil, errors.New("invalid tag attributes: value missing")
		}
		tag := &aws.Tag{
			Key:   spotinst.String(attr["key"].(string)),
			Value: spotinst.String(attr["value"].(string)),
		}
		log.Printf("[DEBUG] Group tag configuration: %s", stringutil.Stringify(tag))
		tags = append(tags, tag)
	}
	return tags, nil
}

// expandAWSGroupRollConfig expands the Group Roll Configuration block.
func expandAWSGroupRollConfig(data interface{}, groupID string) (*aws.RollGroupInput, error) {
	list := data.(*schema.Set).List()
	m := list[0].(map[string]interface{})
	i := &aws.RollGroupInput{GroupID: spotinst.String(groupID)}

	if v, ok := m["batch_size_percentage"].(int); ok { // Required value
		i.BatchSizePercentage = spotinst.Int(v)
	}

	if v, ok := m["grace_period"].(int); ok && v != -1 { // Default value set to -1
		i.GracePeriod = spotinst.Int(v)
	}

	if v, ok := m["health_check_type"].(string); ok && v != "" { // Default value ""
		i.HealthCheckType = spotinst.String(v)
	}

	log.Printf("[DEBUG] Group roll configuration: %s", stringutil.Stringify(i))
	return i, nil
}

//endregion

//region Hash methods

func hashAWSGroupCapacity(v interface{}) int {
	var buf bytes.Buffer
	m := v.(map[string]interface{})
	buf.WriteString(fmt.Sprintf("%d-", m["target"].(int)))
	buf.WriteString(fmt.Sprintf("%d-", m["minimum"].(int)))
	buf.WriteString(fmt.Sprintf("%d-", m["maximum"].(int)))
	return hashcode.String(buf.String())
}

func hashAWSGroupStrategy(v interface{}) int {
	var buf bytes.Buffer
	m := v.(map[string]interface{})
	buf.WriteString(fmt.Sprintf("%f-", m["risk"].(float64)))
	buf.WriteString(fmt.Sprintf("%d-", m["draining_timeout"].(int)))
	buf.WriteString(fmt.Sprintf("%d-", m["ondemand_count"].(int)))
	buf.WriteString(fmt.Sprintf("%t-", m["utilize_reserved_instances"].(bool)))
	buf.WriteString(fmt.Sprintf("%t-", m["fallback_to_ondemand"].(bool)))
	buf.WriteString(fmt.Sprintf("%d-", m["spin_up_time"].(int)))
	return hashcode.String(buf.String())
}

func hashAWSGroupPersistence(v interface{}) int {
	var buf bytes.Buffer
	m := v.(map[string]interface{})
	buf.WriteString(fmt.Sprintf("%t-", m["persist_root_device"].(bool)))
	buf.WriteString(fmt.Sprintf("%t-", m["persist_block_devices"].(bool)))
	buf.WriteString(fmt.Sprintf("%t-", m["persist_private_ip"].(bool)))
	buf.WriteString(fmt.Sprintf("%s-", m["block_devices_mode"].(string)))
	return hashcode.String(buf.String())
}

func hashAWSGroupLoadBalancer(v interface{}) int {
	var buf bytes.Buffer
	m := v.(map[string]interface{})
	buf.WriteString(fmt.Sprintf("%s-", strings.ToLower(m["type"].(string))))
	if v, ok := m["name"].(string); ok && len(v) > 0 {
		buf.WriteString(fmt.Sprintf("%s-", m["name"].(string)))
	}
	if v, ok := m["arn"].(string); ok && len(v) > 0 {
		buf.WriteString(fmt.Sprintf("%s-", v))
	}
	if v, ok := m["balancer_id"].(string); ok && len(v) > 0 {
		buf.WriteString(fmt.Sprintf("%s-", v))
	}
	if v, ok := m["target_set_id"].(string); ok && len(v) > 0 {
		buf.WriteString(fmt.Sprintf("%s-", v))
	}
	if v, ok := m["zone_awareness"].(bool); ok {
		buf.WriteString(fmt.Sprintf("%t-", v))
	}
	if v, ok := m["auto_weight"].(bool); ok {
		buf.WriteString(fmt.Sprintf("%t-", v))
	}
	return hashcode.String(buf.String())
}

func hashAWSGroupEBSBlockDevice(v interface{}) int {
	var buf bytes.Buffer
	m := v.(map[string]interface{})
	buf.WriteString(fmt.Sprintf("%s-", m["device_name"].(string)))
	buf.WriteString(fmt.Sprintf("%s-", m["snapshot_id"].(string)))
	buf.WriteString(fmt.Sprintf("%d-", m["volume_size"].(int)))
	buf.WriteString(fmt.Sprintf("%t-", m["delete_on_termination"].(bool)))
	buf.WriteString(fmt.Sprintf("%t-", m["encrypted"].(bool)))
	buf.WriteString(fmt.Sprintf("%d-", m["iops"].(int)))
	return hashcode.String(buf.String())
}

func hashAWSGroupScalingPolicy(v interface{}) int {
	var buf bytes.Buffer
	m := v.(map[string]interface{})

	buf.WriteString(fmt.Sprintf("%d-", m["cooldown"].(int)))
	buf.WriteString(fmt.Sprintf("%d-", m["evaluation_periods"].(int)))
	buf.WriteString(fmt.Sprintf("%s-", m["metric_name"].(string)))
	buf.WriteString(fmt.Sprintf("%s-", m["namespace"].(string)))
	buf.WriteString(fmt.Sprintf("%d-", m["period"].(int)))
	buf.WriteString(fmt.Sprintf("%s-", m["policy_name"].(string)))
	buf.WriteString(fmt.Sprintf("%s-", m["statistic"].(string)))
	buf.WriteString(fmt.Sprintf("%f-", m["threshold"].(float64)))
	buf.WriteString(fmt.Sprintf("%s-", m["unit"].(string)))
	buf.WriteString(fmt.Sprintf("%d-", m["min_target_capacity"].(int)))
	buf.WriteString(fmt.Sprintf("%d-", m["max_target_capacity"].(int)))
	buf.WriteString(fmt.Sprintf("%s-", m["action_type"].(string)))
	buf.WriteString(fmt.Sprintf("%s-", m["target"].(string)))
	buf.WriteString(fmt.Sprintf("%s-", m["minimum"].(string)))
	buf.WriteString(fmt.Sprintf("%s-", m["maximum"].(string)))

	if v, ok := m["adjustment_expression"].(string); ok && v != "" {
		buf.WriteString(fmt.Sprintf("%s-", m["adjustment_expression"].(string)))
	} else {
		buf.WriteString(fmt.Sprintf("%d-", m["adjustment"].(int)))
	}

	if d, ok := m["dimensions"]; ok {
		if len(d.(map[string]interface{})) > 0 {
			e := d.(map[string]interface{})
			for k, v := range e {
				buf.WriteString(fmt.Sprintf("%s:%s-", k, v.(string)))
			}
		}
	}

	return hashcode.String(buf.String())
}

func hashAWSGroupTagKV(v interface{}) int {
	var buf bytes.Buffer
	m := v.(map[string]interface{})
	buf.WriteString(fmt.Sprintf("%s-", m["key"].(string)))
	buf.WriteString(fmt.Sprintf("%s-", m["value"].(string)))
	return hashcode.String(buf.String())
}

//endregion

//region Helper methods

func hexStateFunc(v interface{}) string {
	switch s := v.(type) {
	case string:
		hash := sha1.Sum([]byte(s))
		return hex.EncodeToString(hash[:])
	default:
		return ""
	}
}

// base64Encode encodes data if the input isn't already encoded using
// base64.StdEncoding.EncodeToString. If the input is already base64 encoded,
// return the original input unchanged.
func base64Encode(data string) string {
	// Check whether the data is already Base64 encoded; don't double-encode
	if isBase64Encoded(data) {
		return data
	}
	// data has not been encoded encode and return
	return base64.StdEncoding.EncodeToString([]byte(data))
}

func isBase64Encoded(data string) bool {
	_, err := base64.StdEncoding.DecodeString(data)
	return err == nil
}

//endregion<|MERGE_RESOLUTION|>--- conflicted
+++ resolved
@@ -3253,9 +3253,6 @@
 	return i, nil
 }
 
-<<<<<<< HEAD
-func expandAWSGroupEC2ContainerServiceIntegrationAutoScaleHeadroom(data interface{}, nullify bool) (*aws.AutoScaleHeadroom, error) {
-=======
 // expandAWSGroupKubernetesIntegration expands the Kubernetes Integration block.
 func expandAWSGroupKubernetesIntegration(data interface{}, nullify bool) (*aws.KubernetesIntegration, error) {
 	list := data.(*schema.Set).List()
@@ -3315,7 +3312,6 @@
 }
 
 func expandAWSGroupAutoScaleHeadroom(data interface{}, nullify bool) (*aws.AutoScaleHeadroom, error) {
->>>>>>> 7e5d857d
 	if list := data.(*schema.Set).List(); len(list) > 0 {
 		m := list[0].(map[string]interface{})
 		i := &aws.AutoScaleHeadroom{}
